--- conflicted
+++ resolved
@@ -118,16 +118,10 @@
 
 
 def list2file(filepath, mylist, permission='w'):
-<<<<<<< HEAD
-    for i in range(len(mylist)):
-        if type(mylist[i]) is unicode:
-            mylist[i] = mylist[i].encode('utf-8')
-    mylist = [str(l) for l in mylist]
-=======
     mylist = [l for l in mylist]
->>>>>>> 2a5ed16a
     mylist = '\n'.join(mylist)
-
+    if type(mylist[0]) is unicode:
+        mylist = mylist.encode('utf-8')
     with open(filepath, permission) as f:
         f.writelines(mylist)
 
