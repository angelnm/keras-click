--- conflicted
+++ resolved
@@ -11,13 +11,8 @@
 Proceedings of the 54th Annual Meeting of the Association for Computational Linguistics (ACL 2016). Berlin, Germany.
 """
 
-<<<<<<< HEAD
-from __future__ import division,unicode_literals
-
-=======
 from __future__ import division, unicode_literals
 from six import iteritems
->>>>>>> 0bd7b1ee
 import sys
 import codecs
 import io
