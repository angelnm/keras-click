--- conflicted
+++ resolved
@@ -1150,11 +1150,7 @@
 # 
 #==============================================================================
 
-<<<<<<< HEAD
-    def load3DLabels(self, path_list, nClasses, dataAugmentation, img_size, size_crop, image_list):
-=======
-    def load3DLabels(self, path_list, nClasses,dataAugmentation,daRandomParams,img_size, size_crop, image_list):
->>>>>>> 31ca69f4
+    def load3DLabels(self, path_list, nClasses, dataAugmentation, daRandomParams, img_size, size_crop, image_list):
 
         n_samples = len(path_list)
         w, h, d = img_size
@@ -1163,14 +1159,6 @@
             
         for i in range(n_samples):
             line = path_list[i]
-<<<<<<< HEAD
-            h_original,w_original = np.shape(misc.imread(self.path+'/'+image_list[i]))[0:2]
-            # TODO: get original image size w_original,h_original without having to load the image
-            label3D = np.zeros((nClasses,w_original,h_original), dtype=np.int0)
-           
-            arrayLine = line.split(';')
-            for array in arrayLine:
-=======
             arrayLine = line.split(';')
             arrayBndBox = arrayLine[:-1]
             w_original,h_original,d_original = eval(arrayLine[-1])
@@ -1178,30 +1166,16 @@
             label3D = np.zeros((nClasses,w_original,h_original), dtype=np.int0)
             
             for array in arrayBndBox:
->>>>>>> 31ca69f4
                 bndbox = eval(array)[0]
                 idxclass = eval(array)[1]
                 bndbox_ones = np.ones((bndbox[2]-bndbox[0]+1,bndbox[3]-bndbox[1]+1))
                 label3D[idxclass,bndbox[0]-1:bndbox[2],bndbox[1]-1:bndbox[3]] = bndbox_ones
-            
-<<<<<<< HEAD
-            if not dataAugmentation:
-=======
+
             if not dataAugmentation or daRandomParams==None:
->>>>>>> 31ca69f4
                 # Resize 3DLabel to crop size.
                 for j in range(nClasses):
                     labels[i, j] = misc.imresize(label3D[j],(w_crop,h_crop))
             else:
-<<<<<<< HEAD
-                # Resize 3DLabel to image size.
-                label3D_rs = np.zeros((nClasses,w,h), dtype=np.int0)
-                for j in range(nClasses):
-                    label3D_rs[j] = misc.imresize(label3D[j],(w,h))
-                # TODO: crop
-            
-                labels[i] = label3D_rs
-=======
                 label3D_rs = np.zeros((nClasses,w_crop,h_crop), dtype=np.int0)
                 # Crop the labels (random crop)
                 for j in range(nClasses):
@@ -1226,8 +1200,7 @@
                     label3D_rs[j] = label2D
                     
                 labels[i] = label3D_rs
-                
->>>>>>> 31ca69f4
+
         return labels
 
 
@@ -1840,17 +1813,7 @@
                     path_list_3DLabel.append(line.strip())
         else:
             raise Exception('Wrong type for "path_list". It must be a path to a text file with the path to 3DLabel files.')
-<<<<<<< HEAD
-            
-=======
-#==============================================================================
-#==============================================================================
-#==============================================================================
-# # #         
-#==============================================================================
-#==============================================================================
-#==============================================================================
->>>>>>> 31ca69f4
+
         self.id_in_3DLabel[id] = associated_id_in
             
         return path_list_3DLabel
@@ -2327,16 +2290,12 @@
                 elif(type_out == '3DLabel'):
                     nClasses = len(self.classes[id_out])
                     assoc_id_in = self.id_in_3DLabel[id_out]
-                    # TODO: remove images reloading
                     if surpassed:
                         imlist = eval('self.X_'+set_name+'[assoc_id_in][last:]') + eval('self.X_'+set_name+'[assoc_id_in][0:new_last]')
                     else:
                         imlist = eval('self.X_'+set_name+'[assoc_id_in][last:new_last]')
-<<<<<<< HEAD
-                    y = self.load3DLabels(y, nClasses, dataAugmentation, 
-=======
+
                     y = self.load3DLabels(y, nClasses, dataAugmentation, daRandomParams,
->>>>>>> 31ca69f4
                                           self.img_size[assoc_id_in], self.img_size_crop[assoc_id_in], 
                                           imlist)
                 elif type_out == 'text':
@@ -2455,16 +2414,8 @@
                 elif(type_out == '3DLabel'):
                     nClasses = len(self.classes[id_out])
                     assoc_id_in = self.id_in_3DLabel[id_out]
-                    # TODO: remove images reloading
-                    if surpassed:
-                        imlist = eval('self.X_'+set_name+'[assoc_id_in][last:]') + eval('self.X_'+set_name+'[assoc_id_in][0:new_last]')
-                    else:
-                        imlist = eval('self.X_'+set_name+'[assoc_id_in][last:new_last]')
-<<<<<<< HEAD
-                    y = self.load3DLabels(y, nClasses, dataAugmentation, 
-=======
+                    imlist = [eval('self.X_' + set_name + '[assoc_id_in][index]') for index in k]
                     y = self.load3DLabels(y, nClasses, dataAugmentation, daRandomParams,
->>>>>>> 31ca69f4
                                           self.img_size[assoc_id_in], self.img_size_crop[assoc_id_in], 
                                           imlist)
                 elif type_out == 'text':
@@ -2545,16 +2496,8 @@
                 elif(type_out == '3DLabel'):
                     nClasses = len(self.classes[id_out])
                     assoc_id_in = self.id_in_3DLabel[id_out]
-                    # TODO: remove images reloading
-                    if surpassed:
-                        imlist = eval('self.X_'+set_name+'[assoc_id_in][last:]') + eval('self.X_'+set_name+'[assoc_id_in][0:new_last]')
-                    else:
-                        imlist = eval('self.X_'+set_name+'[assoc_id_in][last:new_last]')
-<<<<<<< HEAD
-                    y = self.load3DLabels(y, nClasses, dataAugmentation, 
-=======
+                    imlist = eval('self.X_' + set_name + '[assoc_id_in][init:final]')
                     y = self.load3DLabels(y, nClasses, dataAugmentation, None,
->>>>>>> 31ca69f4
                                           self.img_size[assoc_id_in], self.img_size_crop[assoc_id_in], 
                                           imlist)
                 elif type_out == 'text':
