# coding=utf-8

from keras.utils import np_utils, generic_utils

import random
import math
import os
import copy
import ntpath
import fnmatch
from multiprocessing import Pool
import time
import threading
import logging
import re
from collections import Counter
from operator import add

import cPickle as pk
from scipy import misc
import numpy as np


# ------------------------------------------------------- #
#       SAVE/LOAD
#           External functions for saving and loading Dataset instances
# ------------------------------------------------------- #

def saveDataset(dataset, store_path):
    """
        Saves a backup of the current Dataset object.
    """
    store_path = store_path + '/Dataset_'+ dataset.name +'.pkl'
    
    if(not dataset.silence):
        logging.info("<<< Saving Dataset instance to "+ store_path +" ... >>>")
    
    pk.dump(dataset, open(store_path, 'wb'))
    
    if(not dataset.silence):
        logging.info("<<< Dataset instance saved >>>")


def loadDataset(dataset_path):
    """
        Loads a previously saved Dataset object.
    """
    logging.info("<<< Loading Dataset instance from "+ dataset_path +" ... >>>")
    
    dataset = pk.load(open(dataset_path, 'rb'))
    
    logging.info("<<< Dataset instance loaded >>>")
    return dataset

# ------------------------------------------------------- #
#       DATA BATCH GENERATOR CLASS
# ------------------------------------------------------- #
class Data_Batch_Generator(object):
    
    def __init__(self, set_split, net, dataset, num_iterations,
                 batch_size=50, 
                 normalize_images=False, 
                 data_augmentation=True, 
                 mean_substraction=True,
                 predict=False):
        
        self.set_split = set_split
        self.dataset = dataset
        self.net = net
        self.predict = predict
        # Several parameters
        self.params = {'batch_size': batch_size, 
                       'data_augmentation': data_augmentation,
                       'mean_substraction': mean_substraction,
                       'normalize_images': normalize_images,
                       'num_iterations': num_iterations}
    
    def generator(self):
            
        if(self.set_split == 'train' and not self.predict):
            data_augmentation = self.params['data_augmentation']
        else:
            data_augmentation = False

        it = 0
        while 1:

            if(self.set_split == 'train' and it%self.params['num_iterations']==0 and not self.predict):
                silence = self.dataset.silence
                self.dataset.silence = True
                self.dataset.shuffleTraining()
                self.dataset.silence = silence
            elif(it%self.params['num_iterations']==0 and not self.predict):
                self.dataset.resetCounters(set_name=self.set_split)
            it += 1
            
            # Checks if we are finishing processing the data split
            init_sample = (it-1)*self.params['batch_size']
            final_sample = it*self.params['batch_size']
            batch_size = self.params['batch_size']
            n_samples_split = eval("self.dataset.len_"+self.set_split)
            if final_sample >= n_samples_split:
                final_sample = n_samples_split
                batch_size = final_sample-init_sample
                it = 0
            
            # Recovers a batch of data
            if(self.predict):
                X_batch = self.dataset.getX(self.set_split, init_sample, final_sample, 
                                             normalization=self.params['normalize_images'],
                                             meanSubstraction=self.params['mean_substraction'],
                                             dataAugmentation=False)
                data = self.net.prepareData(X_batch, None)[0]
            else:
                X_batch, Y_batch = self.dataset.getXY(self.set_split, batch_size, 
                                             normalization=self.params['normalize_images'],
                                             meanSubstraction=self.params['mean_substraction'],
                                             dataAugmentation=data_augmentation)
            
<<<<<<< HEAD
                data = self.net.prepareData(X_batch, Y_batch)
            
=======
            data = self.net.prepareData(X_batch, Y_batch)

>>>>>>> fc2264d8
            yield(data)

            
# ------------------------------------------------------- #
#       MAIN CLASS
# ------------------------------------------------------- #
class Dataset(object):
    """
        Class for defining instances of databases adapted for Keras. It includes several utility functions for easily managing
        data splits, image loading, mean calculation, etc.
    """
    
    def __init__(self, name, path, silence=False):
        
        # Dataset name
        self.name = name
        # Path to the folder where the images are stored
        self.path = path
        
        # If silence = False, some informative sentences will be printed while using the "Dataset" object instance
        self.silence = silence
        
        
        
        ############################ Data loading parameters
        # Lock for threads synchronization
        self.__lock_read = threading.Lock()
        
        # Indicators for knowing if the data [X, Y] has been loaded for each data split
        self.loaded_train = [False, False]
        self.loaded_val = [False, False]
        self.loaded_test = [False, False]
        self.len_train = 0
        self.len_val = 0
        self.len_test = 0
        
        # Initlize dictionaries of samples
        self.X_train = dict()
        self.X_val = dict()
        self.X_test = dict()
        self.Y_train = dict()
        self.Y_val = dict()
        self.Y_test = dict()
        #################################################
        
        
        ############################ Parameters for managing all the inputs and outputs
        # List of identifiers for the inputs and outputs and their respective types 
        # (which will define the preprocessing applied)
        self.ids_inputs = []
        self.types_inputs = [] # see accepted types in self.__accepted_types_inputs
        self.optional_inputs = []

        self.ids_outputs = []
        self.types_outputs = [] # see accepted types in self.__accepted_types_outputs

        # List of implemented input and output data types
        self.__accepted_types_inputs = ['image', 'video', 'image-features', 'video-features', 'text']
        self.__accepted_types_outputs = ['categorical', 'binary', 'text']
        
        # List of implemented input normalization functions
        self.__available_norm_im_vid = ['0-1']    # 'image' and 'video' only
        self.__available_norm_feat = ['L2']       # 'image-features' and 'video-features' only
        #################################################
        
        
        ############################ Parameters used for inputs/outputs of type 'text'
        self.extra_words = {'<unk>': 0, '<bos>': 1, '<eos>': 2}    # extra words introduced in all vocabularies
        self.vocabulary = dict()     # vocabularies (words2idx and idx2words)
        self.max_text_len = dict()   # number of words accepted in a 'text' sample
        self.vocabulary_len = dict() # number of words in the vocabulary
        self.n_classes_text = dict() # only used for output text
        self.text_offset = dict()    # number of timesteps that the text is shifted (to the right)
        #################################################
        
        
        ############################ Parameters used for inputs of type 'video'
        self.paths_frames = dict()
        self.max_video_len = dict() 
        #################################################
        
        ############################ Parameters used for inputs of type 'image-features' or 'video-features'
        self.features_lengths = dict()
        #################################################
        
        ############################ Parameters used for inputs of type 'image'
        # Image resize dimensions used for all the returned images
        self.img_size = dict()
        # Image crop dimensions for the returned images
        self.img_size_crop = dict()
        # Training mean image
        self.train_mean = dict()
        #################################################
        
        ############################ Parameters used for outputs of type 'categorical'
        self.classes = dict()
        self.dic_classes = dict()
        #################################################
        
        # Reset counters to start loading data in batches
        self.resetCounters()
        
    
    def shuffleTraining(self):
        """
            Applies a random shuffling to the training samples.
        """
        if(not self.silence):
            logging.info("Shuffling training samples.")
        
        # Shuffle
        num = self.len_train
        shuffled_order = random.sample([i for i in range(num)], num)
        
        # Process each input sample
        for id in self.X_train.keys():
            self.X_train[id] = [self.X_train[id][s] for s in shuffled_order]
        # Process each output sample
        for id in self.Y_train.keys():
            self.Y_train[id] = [self.Y_train[id][s] for s in shuffled_order]
            
        if(not self.silence):
            logging.info("Shuffling training done.")
    
    
    
    # ------------------------------------------------------- #
    #       GENERAL SETTERS
    #           classes list, train, val and test set, etc.
    # ------------------------------------------------------- #
    
    def resetCounters(self, set_name="all"):
        """
            Resets some basic counter indices for the next samples to read.
        """
        if(set_name == "all"):
            self.last_train = 0
            self.last_val = 0
            self.last_test = 0
        else:
            self.__checkSetName(set_name)
            exec('self.last_'+set_name+'=0')
            
    def setSilence(self, silence):
        """
            Changes the silence mode of the 'Dataset' instance.
        """
        self.silence = silence
        
        
    def setListGeneral(self, path_list, split=[0.8, 0.1, 0.1], shuffle=True, type='image', id='image'):
        """
            Deprecated
        """
        logging.info("WARNING: The method setListGeneral() is deprecated, consider using setInputGeneral() instead.")
        self.setInputGeneral(path_list, split, shuffle, type, id)
    
    def setInputGeneral(self, path_list, split=[0.8, 0.1, 0.1], shuffle=True, type='image', id='image'):
        """ 
            DEPRECATED
        
            Loads a single list of samples from which train/val/test divisions will be applied. 
            
            :param path_list: path to the .txt file with the list of images.
            :param split: percentage of images used for [training, validation, test].
            :param shuffle: whether we are randomly shuffling the input samples or not.
            :param type: identifier of the type of input we are loading (accepted types can be seen in self.__accepted_types_inputs)
            :param id: identifier of the input data loaded
        """
        
        raise NotImplementedError("This function is deprecated use setInput instead.")

        if(sum(split) != 1):
            raise Exception('"split" values must sum 1.')
        if(len(split) != 3):
            raise Exception('The length of "split" must be equal to 3.')
        
        # Read list
        set = []
        with open(path_list, 'r') as list_:
            for line in list_:
                set.append(line.rstrip('\n'))
        nSamples = len(set)
        
        # Randomize list of samples
        set_num = [i for i in range(nSamples)]
        if(shuffle):
            set_num = random.sample(set_num, nSamples)
        
        # Insert type and id of input data
        if(id not in self.ids_inputs):
            self.ids_inputs.append(id)
            if(type not in self.__accepted_types_inputs):
                raise NotImplementedError('The input type '+type+' is not implemented. The list of valid types are the following: '+str(self.__accepted_types_inputs))
            self.types_inputs.append(type)
        else:
            raise Exception('An input with id '+id+' is already loaded into the Database instance.')
        
        offset = 0
        order = ['train', 'val', 'test']
        set_split = []
        for i in range(len(split)):
            last = int(math.ceil(nSamples*split[i]))
            set_split.append(set_num[offset:offset+last])
            offset += last
            
            # Insert into the corresponding list
            if(len(set_split[i]) > 0):
                self.__setInput([set[elem] for elem in set_split[i]], order[i], id=id)
        
    
    
    def setList(self, path_list, set_name, type='image', id='image'):
        """
            DEPRECATED
        """
        logging.info("WARNING: The method setList() is deprecated, consider using setInput() instead.")
        self.setInput(path_list, set_name, type, id)
    
    
    def setInput(self, path_list, set_name, type='image', id='image', repeat_set=1, required=True,
                 img_size=[256, 256, 3], img_size_crop=[227, 227, 3],                     # 'image' / 'video'
                 max_text_len=35, tokenization='tokenize_basic',offset=0,                 # 'text'
                 build_vocabulary=False, max_words=0,
                 feat_len = 1024,                                                         # 'image-features' / 'video-features'
                 max_video_len=26                                                       # 'video'
                 ):
        """
            Loads a list of samples which can contain all samples from the 'train', 'val', or
            'test' sets (specified by set_name).
            
            # General parameters
            
            :param path_list: can either be a path to a .txt file containing the paths to the images or a python list of paths
            :param set_name: identifier of the set split loaded ('train', 'val' or 'test')
            :param type: identifier of the type of input we are loading (accepted types can be seen in self.__accepted_types_inputs)
            :param id: identifier of the input data loaded
            :param repeat_set: repats the inputs given (useful when we have more outputs than inputs). Int or array of ints.
            :param required: flag for optional inputs
            
            
            # 'image'-related parameters
            
            :param img_size: size of the input images (any input image will be resized to this)
            :param img_size_crop: size of the cropped zone (when dataAugmentation=False the central crop will be used)
            
            
            # 'text'-related parameters
            
            :param tokenization: type of tokenization applied (must be declared as a method of this class) (only applicable when type=='text').
            :param build_vocabulary: whether a new vocabulary will be built from the loaded data or not (only applicable when type=='text').
            :param max_text_len: maximum text length, the rest of the data will be padded with 0s (only applicable if the output data is of type 'text').
            :param max_words: a maximum of 'max_words' words from the whole vocabulary will be chosen by number or occurrences
            :param offset: Number of timesteps that the text is shifted to the right (for *_cond models)
            
            # 'image-features' and 'video-features'- related parameters
            
            :param feat_len: length of the feature vectors if we are using types 'image-features' or 'video-features'
            
            
            # 'video'-related parameters
            
            :param max_video_len: maximum video length, the rest of the data will be padded with 0s (only applicable if the input data is of type 'video' or video-features').
        """
        self.__checkSetName(set_name)
        
        # Insert type and id of input data
        keys_X_set = eval('self.X_'+set_name+'.keys()')
        if(id not in self.ids_inputs):
            self.ids_inputs.append(id)
            self.types_inputs.append(type)
            if not required:
                self.optional_inputs.append(id)
        elif id in keys_X_set:
            raise Exception('An input with id "'+id+'" is already loaded into the Database.')

        if(type not in self.__accepted_types_inputs):
            raise NotImplementedError('The input type "'+type+'" is not implemented. The list of valid types are the following: '+str(self.__accepted_types_inputs))
        
        # Proprocess the input data depending on its type
        if(type == 'image'):
            data = self.preprocessImages(path_list, id, img_size, img_size_crop)
        elif(type == 'video'):
            data = self.preprocessVideos(path_list, id, set_name, max_video_len, img_size, img_size_crop)
        elif(type == 'text'):
            data = self.preprocessText(path_list, id, tokenization, build_vocabulary, max_text_len, max_words, offset)
        elif(type == 'image-features'):
            data = self.preprocessFeatures(path_list, id, feat_len)
        elif(type == 'video-features'):
            data = self.preprocessVideos(path_list, id, set_name, max_video_len, img_size, img_size_crop)
        
        data = list(np.repeat(data,repeat_set))
        
        self.__setInput(data, set_name, type, id)
        
    
    def __setInput(self, set, set_name, type, id):
        exec('self.X_'+set_name+'[id] = set')
        exec('self.loaded_'+set_name+'[0] = True')
        exec('self.len_'+set_name+' = len(set)')
        if id not in self.optional_inputs:
            self.__checkLengthSet(set_name)
        
        if(not self.silence):
            logging.info('Loaded "' + set_name + '" set inputs of type "'+type+'" with id "'+id+'" and length '+ str(eval('self.len_'+set_name)) + '.')
        
    
    
    def setLabels(self, labels_list, set_name, type='categorical', id='label'):
        """
            DEPRECATED
        """
        logging.info("WARNING: The method setLabels() is deprecated, consider using () instead.")
        self.setOutput(self, labels_list, set_name, type, id)
    
    def setOutput(self, path_list, set_name, type='categorical', id='label', repeat_set=1, 
                  tokenization='tokenize_basic', max_text_len=0, offset=0,                         # 'text'
                  build_vocabulary=False, max_words=0):
        """
            Loads a set of output data, usually (type=='categorical') referencing values in self.classes (starting from 0)
            
            # General parameters
            
            :param path_list: can either be a path to a .txt file containing the labels or a python list of labels.
            :param set_name: identifier of the set split loaded ('train', 'val' or 'test').
            :param type: identifier of the type of input we are loading (accepted types can be seen in self.__accepted_types_outputs).
            :param id: identifier of the input data loaded.
            :param repeat_set: repats the outputs given (useful when we have more inputs than outputs). Int or array of ints.
            
            # 'text'-related parameters
            
            :param tokenization: type of tokenization applied (must be declared as a method of this class) (only applicable when type=='text').
            :param build_vocabulary: whether a new vocabulary will be built from the loaded data or not (only applicable when type=='text').
            :param max_text_len: maximum text length, the rest of the data will be padded with 0s (only applicable if the output data is of type 'text') Set to 0 if the whole sentence will be used as an output class.
            :param max_words: a maximum of 'max_words' words from the whole vocabulary will be chosen by number or occurrences
        """
        self.__checkSetName(set_name)
        
        # Insert type and id of output data
        keys_Y_set = eval('self.Y_'+set_name+'.keys()')
        if(id not in self.ids_outputs):
            self.ids_outputs.append(id)
            self.types_outputs.append(type)
        elif id in keys_Y_set:
            raise Exception('An input with id "'+id+'" is already loaded into the Database.')
        
        if(type not in self.__accepted_types_outputs):
            raise NotImplementedError('The output type "'+type+'" is not implemented. The list of valid types are the following: '+str(self.__accepted_types_outputs))

        # Proprocess the output data depending on its type
        if(type == 'categorical'):
            data = self.preprocessCategorical(path_list)
        elif(type == 'text'):
            data = self.preprocessText(path_list, id, tokenization, build_vocabulary, max_text_len, max_words, offset)
        elif(type == 'binary'):
            data = self.preprocessBinary(path_list)
            
        data = list(np.repeat(data,repeat_set))
        self.__setOutput(data, set_name, type, id)
    
    
    def __setOutput(self, labels, set_name, type, id):
        exec('self.Y_'+set_name+'[id] = labels')
        exec('self.loaded_'+set_name+'[1] = True')
        exec('self.len_'+set_name+' = len(labels)')
        self.__checkLengthSet(set_name)
        
        if(not self.silence):
            logging.info('Loaded "' + set_name + '" set outputs of type "'+type+'" with id "'+id+'" and length '+ str(eval('self.len_'+set_name)) + '.')
           
        
    # ------------------------------------------------------- #
    #       TYPE 'categorical' SPECIFIC FUNCTIONS
    # ------------------------------------------------------- #
    
    def setClasses(self, path_classes, id):
        """
            Loads the list of classes of the dataset.
            Each line must contain a unique identifier of the class.
        """
        classes = []
        with open(path_classes, 'r') as list_:
            for line in list_:
                classes.append(line.rstrip('\n'))
        self.classes[id] = classes
        
        self.dic_classes[id] = dict()
        for c in range(len(self.classes[id])):
            self.dic_classes[id][self.classes[id][c]] = c
        
        if(not self.silence):
            logging.info('Loaded classes list with ' + str(len(self.classes[id])) + " different labels.")
    
    def preprocessCategorical(self, labels_list):
        
        if(isinstance(labels_list, str) and os.path.isfile(labels_list)):
            labels = []
            with open(labels_list, 'r') as list_:
                for line in list_:
                    labels.append(int(line.rstrip('\n')))
        elif(isinstance(labels_list, list)):
            labels = labels_list
        else:
            raise Exception('Wrong type for "path_list". It must be a path to a .txt with the labels or an instance of the class list.')
        
        return labels
    
    # ------------------------------------------------------- #
    #       TYPE 'binary' SPECIFIC FUNCTIONS
    # ------------------------------------------------------- #
       
    def preprocessBinary(self, labels_list):
        
        if(isinstance(labels_list, list)):
            labels = labels_list
        else:
            raise Exception('Wrong type for "path_list". It must be an instance of the class list.')
        
        return labels
    
    # ------------------------------------------------------- #
    #       TYPE 'features' SPECIFIC FUNCTIONS
    # ------------------------------------------------------- #
    
    def preprocessFeatures(self, path_list, id, feat_len):
        
        # file with a list, each line being a path to a .npy file with a feature vector
        if(isinstance(path_list, str) and os.path.isfile(path_list)): 
            data = []
            with open(path_list, 'r') as list_:
                for line in list_:
                    #data.append(np.fromstring(line.rstrip('\n'), sep=','))
                    data.append(line.rstrip('\n'))
        elif(isinstance(path_list, list)):
            data = path_list
        else:
            raise Exception('Wrong type for "path_list". It must be a path to a .txt file. Each line must contain a path to a .npy file storing a feature vector. Alternatively "path_list" can be an instance of the class list.')
        
        self.features_lengths[id] = feat_len
        
        return data
    
    
    def loadFeatures(self, X, feat_len, normalization_type='L2', normalization=False, loaded=False, external=False):
        
        if(normalization and normalization_type not in self.__available_norm_feat):
            raise NotImplementedError('The chosen normalization type '+ normalization_type +' is not implemented for the type "image-features" and "video-features".')
        
        n_batch = len(X)
        features = np.zeros((n_batch, feat_len))
        
        for i, feat in enumerate(X):
            if(not external):
                feat = self.path +'/'+ feat

            # Check if the filename includes the extension
            feat = np.load(feat)
            
            if(normalization):
                if normalization_type == 'L2':
                    feat = feat / np.linalg.norm(feat,ord=2)
                    
            features[i] = feat
            
        return np.array(features)
    
    # ------------------------------------------------------- #
    #       TYPE 'text' SPECIFIC FUNCTIONS
    # ------------------------------------------------------- #
    
    def preprocessText(self, annotations_list, id, tokenization, build_vocabulary, max_text_len, max_words, offset):
        
        sentences = []
        if(isinstance(annotations_list, str) and os.path.isfile(annotations_list)):
            with open(annotations_list, 'r') as list_:
                for line in list_:
                    sentences.append(line.rstrip('\n'))
        else:
            raise Exception('Wrong type for "annotations_list". It must be a path to a .txt with the sentences or a list of sentences.')
            
        # Check if tokenization method exists
        if(hasattr(self, tokenization)):
            tokfun = eval('self.'+tokenization)
        else:
            raise Exception('Tokenization procedure "'+ tokenization +'" is not implemented.')
            
        # Tokenize sentences
        if(max_text_len != 0): # will only tokenize if we are not using the whole sentence as a class
            for i in range(len(sentences)):
                sentences[i] = tokfun(sentences[i])
    
        # Build vocabulary
        if(build_vocabulary):
            self.build_vocabulary(sentences, id, tokfun, max_text_len != 0, n_words=max_words)
        
        if(not id in self.vocabulary):
            raise Exception('The dataset must include a vocabulary with id "'+id+'" in order to process the type "text" data. Set "build_vocabulary" to True if you want to use the current data for building the vocabulary.')
    
        # Store max text len
        self.max_text_len[id] = max_text_len
        self.n_classes_text[id] = len(self.vocabulary[id]['words2idx'])
        self.text_offset[id] = offset

        return sentences
    
    
    def build_vocabulary(self, captions, id, tokfun, do_split, n_words=0):
        """
            Vocabulary builder for data of type 'text'
        """
        if(not self.silence):
            logging.info("Creating vocabulary for data with id '"+id+"'.")
        
        counters = []
        sentence_counts = []
        counter = Counter()
        sentence_count = 0
        for line in captions:
            if(do_split):
                #tokenized = tokfun(line)
                #words = tokenized.strip().split(' ')
                words = line.strip().split(' ')
                words_low = map(lambda x: x.lower(), words)
                counter.update(words_low)
            else:
                if(not self.silence):
                    logging.info('Using whole sentence as a single word.')
                counter.update([line])
            sentence_count += 1
            
        counters.append(counter)
        sentence_counts.append(sentence_count)
        #logging.info("\t %d unique words in %d sentences with a total of %d words." %
        #      (len(counter), sentence_count, sum(counter.values())))

        combined_counter = reduce(add, counters)
        if(not self.silence):
            logging.info("\t Total: %d unique words in %d sentences with a total of %d words." %
              (len(combined_counter), sum(sentence_counts),sum(combined_counter.values())))


        if n_words > 0:
            vocab_count = combined_counter.most_common(n_words - len(self.extra_words))
            if(not self.silence):
                logging.info("Creating dictionary of %s most common words, covering "
                        "%2.1f%% of the text."
                        % (n_words,
                           100.0 * sum([count for word, count in vocab_count]) /
                           sum(combined_counter.values())))
        else:
            if(not self.silence):
                logging.info("Creating dictionary of all words")
            vocab_count = counter.most_common()

        dictionary = {}
        for i, (word, count) in enumerate(vocab_count):
<<<<<<< HEAD
                dictionary[word] = i + len(self.extra_words)
                
        for w,k in self.extra_words.iteritems():
            dictionary[w] = k
        #dictionary['<eos>'] = 0
        #dictionary['<unk>'] = 1
=======
                dictionary[word] = i + 2
        dictionary['<pad>'] = 0
        dictionary['<unk>'] = 1
>>>>>>> fc2264d8
        
        self.vocabulary[id] = dict()
        self.vocabulary[id]['words2idx'] = dictionary
        inv_dictionary = {v: k for k, v in dictionary.items()}
        self.vocabulary[id]['idx2words'] = inv_dictionary
        
        self.vocabulary_len[id] = len(vocab_count) + len(self.extra_words)


    def loadText(self, X, vocabularies, max_len, offset):
        """
            Text encoder. Transforms samples from a text representation into a numerical one.
        """
        n_batch = len(X)
        if(max_len == 0): # use whole sentence as class
            X_out = np.zeros((n_batch, 1)).astype('int32')
        else:
            X_out = np.zeros((n_batch, max_len)).astype('int32')
            
        vocab = vocabularies['words2idx']
        # fills text vectors with each word (fills with 0s or removes remaining words w.r.t. max_len)
        for i in range(n_batch):
            x = X[i].split(' ')
            len_j = len(x)
            offset_j = max_len - len_j
            if offset_j < 0:
                len_j = len_j + offset_j
                offset_j = vocab['<pad>']
            for j, w in zip(range(len_j),x[:len_j]):
                if w in vocab:
                    X_out[i,j+offset_j] = vocab[w]
                else:
                    X_out[i,j+offset_j] = vocab['<unk>']
            if offset > 0: # Move the text to the right
                X_out[i] = np.append([vocab['<pad>']]*offset, X_out[i, :-offset])
        return X_out

    
    # ------------------------------------------------------- #
    #       Tokenization functions
    # ------------------------------------------------------- #

    def tokenize_basic(self, caption, lowercase=True):
        """
            Basic tokenizer for the input/output data of type 'text':
                Splits punctuation
                Lowercase
        """
        punct = [';', r"/", '[', ']', '"', '{', '}', '(', ')', '=', '+', '\\', '_', '-', '>', '<', '@', '`', ',', '?', '!']
        def processPunctuation(inText):
            outText = inText
            for p in punct:
                outText = outText.replace(p, ' ' + p + ' ')
            return outText
        resAns = caption.lower() if lowercase else caption
        resAns = resAns.replace('\n', ' ')
        resAns = resAns.replace('\t', ' ')
        resAns = processPunctuation(resAns)
        resAns = resAns.replace('  ', ' ')
        return resAns


    def tokenize_questions(self, caption):
        """
            Basic tokenizer for the input/output data of type 'text'
        """
        contractions = {"aint": "ain't", "arent": "aren't", "cant": "can't", "couldve": "could've", "couldnt": "couldn't",
                "couldn'tve": "couldn’t’ve", "couldnt’ve": "couldn’t’ve", "didnt": "didn’t", "doesnt": "doesn’t",
                "dont": "don’t", "hadnt": "hadn’t", "hadnt’ve": "hadn’t’ve", "hadn'tve": "hadn’t’ve",
                "hasnt": "hasn’t", "havent": "haven’t", "hed": "he’d", "hed’ve": "he’d’ve", "he’dve": "he’d’ve",
                "hes": "he’s", "howd": "how’d", "howll": "how’ll", "hows": "how’s", "Id’ve": "I’d’ve",
                "I’dve": "I’d’ve", "Im": "I’m", "Ive": "I’ve", "isnt": "isn’t", "itd": "it’d", "itd’ve": "it’d’ve",
                "it’dve": "it’d’ve", "itll": "it’ll", "let’s": "let’s", "maam": "ma’am", "mightnt": "mightn’t",
                "mightnt’ve": "mightn’t’ve", "mightn’tve": "mightn’t’ve", "mightve": "might’ve", "mustnt": "mustn’t",
                "mustve": "must’ve", "neednt": "needn’t", "notve": "not’ve", "oclock": "o’clock", "oughtnt": "oughtn’t",
                "ow’s’at": "’ow’s’at", "’ows’at": "’ow’s’at", "’ow’sat": "’ow’s’at", "shant": "shan’t",
                "shed’ve": "she’d’ve", "she’dve": "she’d’ve", "she’s": "she’s", "shouldve": "should’ve",
                "shouldnt": "shouldn’t", "shouldnt’ve": "shouldn’t’ve", "shouldn’tve": "shouldn’t’ve",
                "somebody’d": "somebodyd", "somebodyd’ve": "somebody’d’ve", "somebody’dve": "somebody’d’ve",
                "somebodyll": "somebody’ll", "somebodys": "somebody’s", "someoned": "someone’d",
                "someoned’ve": "someone’d’ve", "someone’dve": "someone’d’ve", "someonell": "someone’ll",
                "someones": "someone’s", "somethingd": "something’d", "somethingd’ve": "something’d’ve",
                "something’dve": "something’d’ve", "somethingll": "something’ll", "thats": "that’s",
                "thered": "there’d", "thered’ve": "there’d’ve", "there’dve": "there’d’ve", "therere": "there’re",
                "theres": "there’s", "theyd": "they’d", "theyd’ve": "they’d’ve", "they’dve": "they’d’ve",
                "theyll": "they’ll", "theyre": "they’re", "theyve": "they’ve", "twas": "’twas", "wasnt": "wasn’t",
                "wed’ve": "we’d’ve", "we’dve": "we’d’ve", "weve": "we've", "werent": "weren’t", "whatll": "what’ll",
                "whatre": "what’re", "whats": "what’s", "whatve": "what’ve", "whens": "when’s", "whered":
                    "where’d", "wheres": "where's", "whereve": "where’ve", "whod": "who’d", "whod’ve": "who’d’ve",
                "who’dve": "who’d’ve", "wholl": "who’ll", "whos": "who’s", "whove": "who've", "whyll": "why’ll",
                "whyre": "why’re", "whys": "why’s", "wont": "won’t", "wouldve": "would’ve", "wouldnt": "wouldn’t",
                "wouldnt’ve": "wouldn’t’ve", "wouldn’tve": "wouldn’t’ve", "yall": "y’all", "yall’ll": "y’all’ll",
                "y’allll": "y’all’ll", "yall’d’ve": "y’all’d’ve", "y’alld’ve": "y’all’d’ve", "y’all’dve": "y’all’d’ve",
                "youd": "you’d", "youd’ve": "you’d’ve", "you’dve": "you’d’ve", "youll": "you’ll",
                "youre": "you’re", "youve": "you’ve"}
        punct = [';', r"/", '[', ']', '"', '{', '}', '(', ')', '=', '+', '\\', '_', '-', '>', '<', '@', '`', ',', '?', '!']
        commaStrip = re.compile("(\d)(\,)(\d)")
        periodStrip = re.compile("(?!<=\d)(\.)(?!\d)")
        manualMap = {'none': '0', 'zero': '0', 'one': '1', 'two': '2', 'three': '3', 'four': '4', 'five': '5', 'six': '6',
             'seven': '7', 'eight': '8', 'nine': '9', 'ten': '10'}
        articles = ['a', 'an', 'the']

        def processPunctuation(inText):
            outText = inText
            for p in punct:
                if (p + ' ' in inText or ' ' + p in inText) or (re.search(commaStrip, inText) != None):
                    outText = outText.replace(p, '')
                else:
                    outText = outText.replace(p, ' ')
            outText = periodStrip.sub("", outText, re.UNICODE)
            return outText

        def processDigitArticle(inText):
            outText = []
            tempText = inText.lower().split()
            for word in tempText:
                word = manualMap.setdefault(word, word)
                if word not in articles:
                    outText.append(word)
                else:
                    pass
            for wordId, word in enumerate(outText):
                if word in contractions:
                    outText[wordId] = contractions[word]
            outText = ' '.join(outText)
            return outText

        resAns = caption.lower()
        resAns = resAns.replace('\n', ' ')
        resAns = resAns.replace('\t', ' ')
        resAns = resAns.strip()
        resAns = processPunctuation(resAns.decode("utf-8").encode("utf-8"))
        resAns = processDigitArticle(resAns)

        return resAns
    # ------------------------------------------------------- #
    #       TYPE 'video' SPECIFIC FUNCTIONS
    # ------------------------------------------------------- #
    
    def preprocessVideos(self, path_list, id, set_name, max_video_len, img_size, img_size_crop):
        
        if(isinstance(path_list, list) and len(path_list) == 2):
            # path to all images in all videos
            data = []
            with open(path_list[0], 'r') as list_:
                for line in list_:
                    data.append(line.rstrip('\n'))
            # frame counts
            counts_frames = []
            with open(path_list[1], 'r') as list_:
                for line in list_:
                    counts_frames.append(int(line.rstrip('\n')))
            
            if(id not in self.paths_frames):
                self.paths_frames[id] = dict()
            self.paths_frames[id][set_name] = data
            self.max_video_len[id] = max_video_len
            self.img_size[id] = img_size
            self.img_size_crop[id] = img_size_crop
        else:
            raise Exception('Wrong type for "path_list". It must be a list containing two paths: a path to a .txt with the paths to all images in all videos in [0] and a path to another .txt with the number of frames of each video in each line in [1] (which will index the paths in the first file).')
        return counts_frames
    
    
    def loadVideos(self, n_frames, id, last, set_name, max_len, normalization_type, normalization, meanSubstraction, dataAugmentation):
        n_videos = len(n_frames)
        V = np.zeros((n_videos, max_len*3, self.img_size_crop[id][0], self.img_size_crop[id][1]))
        
        idx = [0 for i in range(n_videos)]
        # recover all indices from image's paths of all videos
        for v in range(n_videos):
            this_last = last+v                
            if this_last >= n_videos:
                v = this_last%n_videos
                this_last = v
            idx[v] = int(sum(eval('self.X_'+set_name+'[id][:this_last]')))
        
        # load images from each video
        for enum, (n, i) in enumerate(zip(n_frames, idx)):
            paths = self.paths_frames[id][set_name][i:i+n]
            # returns numpy array with dimensions (batch, channels, height, width)
            images = self.loadImages(paths, id, normalization_type, normalization, meanSubstraction, dataAugmentation)
            # fills video matrix with each frame (fills with 0s or removes remaining frames w.r.t. max_len)
            len_j = images.shape[0]
            offset_j = max_len - len_j
            if offset_j < 0:
                len_j = len_j + offset_j
                offset_j = 0
            for j in range(len_j):
                V[enum, (j+offset_j)*3:(j+offset_j+1)*3] = images[j]
        
        return V
    
    
    # ------------------------------------------------------- #
    #       TYPE 'image' SPECIFIC FUNCTIONS
    # ------------------------------------------------------- #
    
    def preprocessImages(self, path_list, id, img_size, img_size_crop):
        
        if(isinstance(path_list, str) and os.path.isfile(path_list)): # path to list of images' paths
            data = []
            with open(path_list, 'r') as list_:
                for line in list_:
                    data.append(line.rstrip('\n'))
        elif(isinstance(path_list, list)):
            data = path_list
        else:
            raise Exception('Wrong type for "path_list". It must be a path to a .txt with an image path in each line or an instance of the class list with an image path in each position.')
            
        self.img_size[id] = img_size
        self.img_size_crop[id] = img_size_crop
            
        # Tries to load a train_mean file from the dataset folder if exists
        mean_file_path = self.path+'/train_mean'
        for s in range(len(self.img_size[id])):
            mean_file_path += '_'+str(self.img_size[id][s])
        mean_file_path += '_'+id+'_.jpg'
        if(os.path.isfile(mean_file_path)):
            self.setTrainMean(mean_file_path, id)
            
        return data
       
    
    def setTrainMean(self, mean_image, id, normalization=False):
        """
            Loads a pre-calculated training mean image, 'mean_image' can either be:
            
            - numpy.array (complete image)
            - list with a value per channel
            - string with the path to the stored image.
            
            :param id: identifier of the type of input whose train mean is being introduced.
        """
        if(isinstance(mean_image, str)):
            if(not self.silence):
                logging.info("Loading train mean image from file.")
            mean_image = misc.imread(mean_image)
        elif(isinstance(mean_image, list)):
            mean_image = np.array(mean_image)
        self.train_mean[id] = mean_image.astype(np.float32)
        
        if(normalization):
            self.train_mean[id] = self.train_mean[id]/255.0
            
        if(self.train_mean[id].shape != tuple(self.img_size[id])):
            if(len(self.train_mean[id].shape) == 1 and self.train_mean[id].shape[0] == self.img_size[id][2]):
                if(not self.silence):
                    logging.info("Converting input train mean pixels into mean image.")
                mean_image = np.zeros(tuple(self.img_size[id]))
                for c in range(self.img_size[id][2]):
                    mean_image[:, :, c] = self.train_mean[id][c]
                self.train_mean[id] = mean_image
            else:
                logging.warning("The loaded training mean size does not match the desired images size.\nChange the images size with setImageSize(size) or recalculate the training mean with calculateTrainMean().")
    
    def calculateTrainMean(self, id):
        """
            Calculates the mean of the data belonging to the training set split in each channel.
        """
        calculate = False
        if(not isinstance(self.train_mean[id], np.ndarray)):
            calculate = True
        elif(self.train_mean[id].shape != tuple(self.img_size[id])):
            calculate = True
            if(not self.silence):
                logging.warning("The loaded training mean size does not match the desired images size. Recalculating mean...")
            
        if(calculate):
            if(not self.silence):
                logging.info("Start training set mean calculation...")
            
            I_sum = np.zeros(self.img_size[id], dtype=np.longlong)
            
            # Load images in batches and sum all of them
            init = 0
            batch = 200
            for final in range(batch, self.len_train, batch):
                I = self.getX('train', init, final, resizeImage=True, meanSubstraction=False)
                for im in I:
                    I_sum += im
                if(not self.silence):
                    logging.info("\tProcessed "+str(final)+'/'+str(self.len_train)+' images...')
                init = final
            I = self.getX('train', init, self.len_train, resizeImage=True, meanSubstraction=False)
            for im in I:
                I_sum += im
            if(not self.silence):
                logging.info("\tProcessed "+str(final)+'/'+str(self.len_train)+' images...')
            
            # Mean calculation
            self.train_mean[id] = I_sum/self.len_train
            
            # Store the calculated mean
            mean_name = self.path+'/train_mean'
            for s in range(len(self.img_size[id])):
                mean_name += '_'+str(self.img_size[id][s])
            mean_name += '_'+id+'_.jpg'
            store_path = self.path+'/'+mean_name
            misc.imsave(store_path, self.train_mean[id])
            
            self.train_mean[id] = self.train_mean[id].astype(np.float32)/255.0
            
            if(not self.silence):
                logging.info("Image mean stored in "+ store_path)
            
        # Return the mean
        return self.train_mean[id]
    
        
    def loadImages(self, images, id, normalization_type='0-1', normalization=False, meanSubstraction=True, dataAugmentation=True, external=False, loaded=False):
        """
            Loads a set of images from disk.
            
            :param images : list of image string names or list of matrices representing images
            :param normalization_type: type of normalization applied
            :param normalization : whether we applying a 0-1 normalization to the images
            :param meanSubstraction : whether we are removing the training mean
            :param dataAugmentation : whether we are applying dataAugmentatino (random cropping and horizontal flip)
            :param external : if True the images will be loaded from an external database, in this case the list of images must be absolute paths
            :param loaded : set this option to True if images is a list of matricies instead of a list of strings
        """
        # Check if the chosen normalization type exists
        if(normalization and normalization_type not in self.__available_norm_im_vid):
            raise NotImplementedError('The chosen normalization type '+ normalization_type +' is not implemented for the type "image" and "video".')
        
        # Prepare the training mean image
        if(meanSubstraction): # remove mean
            #if(not isinstance(self.train_mean[id], np.ndarray)):
            if(id not in self.train_mean):
                raise Exception('Training mean is not loaded or calculated yet for the input with id "'+id+'".')
            train_mean = copy.copy(self.train_mean[id])
            # Take central part
            left = np.round(np.divide([self.img_size[id][0]-self.img_size_crop[id][0], self.img_size[id][1]-self.img_size_crop[id][1]], 2.0))
            right = left + self.img_size_crop[id][0:2]
            train_mean = train_mean[left[0]:right[0], left[1]:right[1], :]
            # Transpose dimensions
            if(len(self.img_size[id]) == 3): # if it is a 3D image
                # Convert RGB to BGR
                if(self.img_size[id][2] == 3): # if has 3 channels
                    aux = copy.copy(train_mean)
                    train_mean[:,:,0] = aux[:,:,2]
                    train_mean[:,:,2] = aux[:,:,0]
                train_mean = np.transpose(train_mean, (2, 0, 1))
            else:
                pass
            
        prob_flip_horizontal = 0.5
        prob_flip_vertical = 0.0
        nImages = len(images)
        
        type_imgs = np.float32
        if(len(self.img_size[id]) == 3):
            I = np.zeros([nImages]+[self.img_size_crop[id][2]]+self.img_size_crop[id][0:2], dtype=type_imgs)
        else:
            I = np.zeros([nImages]+self.img_size_crop[id], dtype=type_imgs)
            
        ''' Process each image separately '''
        for i in range(nImages):
            im = images[i]
            
            if(not loaded):
                if(not external):
                    im = self.path +'/'+ im
                
                # Check if the filename includes the extension
                [path, filename] = ntpath.split(im)
                [filename, ext] = os.path.splitext(filename)
                
                # If it doesn't then we find it
                if(not ext):
                    filename = fnmatch.filter(os.listdir(path), filename+'*')
                    if(not filename):
                        raise Exception('Non existent image '+ im)
                    else:
                        im = path+'/'+filename[0]
                
                # Read image
                im = misc.imread(im)
            
            # Resize and convert to RGB (if in greyscale)
            im = misc.imresize(im, tuple(self.img_size[id])).astype(type_imgs)
            if(len(self.img_size[id]) == 3 and len(im.shape) < 3): # convert grayscale into RGB (or any other channel#)
                nCh = self.img_size[id][2]
                rgb_im = np.empty((im.shape[0], im.shape[1], nCh), dtype=np.float32)
                for c in range(nCh):
                    rgb_im[:,:,c] = im
                im = rgb_im
                
            # Normalize
            if(normalization):
                if(normalization_type == '0-1'):
                    im = im/255.0
                
            # Data augmentation
            if(not dataAugmentation):
                # Take central image
                left = np.round(np.divide([self.img_size[id][0]-self.img_size_crop[id][0], self.img_size[id][1]-self.img_size_crop[id][1]], 2))
                right = left + self.img_size_crop[id][0:2]
                im = im[left[0]:right[0], left[1]:right[1], :]
            else:
                # Take random crop
                margin = [self.img_size[id][0]-self.img_size_crop[id][0], self.img_size[id][1]-self.img_size_crop[id][1]]
                left = random.sample([k_ for k_ in range(margin[0])], 1) + random.sample([k for k in range(margin[1])], 1)
                right = np.add(left, self.img_size_crop[id][0:2])
                im = im[left[0]:right[0], left[1]:right[1], :]
                
                # Randomly flip (with a certain probability)
                flip = random.random()
                if(flip < prob_flip_horizontal): # horizontal flip
                    im = np.fliplr(im)
                flip = random.random()
                if(flip < prob_flip_vertical): # vertical flip
                    im = np.flipud(im)
            
            # Permute dimensions
            if(len(self.img_size[id]) == 3):
                # Convert RGB to BGR
                if(self.img_size[id][2] == 3): # if has 3 channels
                    aux = copy.copy(im)
                    im[:,:,0] = aux[:,:,2]
                    im[:,:,2] = aux[:,:,0]
                im = np.transpose(im, (2, 0, 1))
            else:
                pass
            
            # Substract training images mean
            if(meanSubstraction): # remove mean
                im = im - train_mean
            
            I[i] = im

        return I
    
    
    def getClassID(self, class_name, id):
        """
            Returns the class id (int) for a given class string.
        """
        return self.dic_classes[id][class_name]
    
    
    # ------------------------------------------------------- #
    #       GETTERS
    #           [X,Y] pairs or X only
    # ------------------------------------------------------- #
        
    def getX(self, set_name, init, final, normalization_type='0-1', normalization=False,
             meanSubstraction=True, dataAugmentation=True, debug=False):
        """
            Gets all the data samples stored between the positions init to final
            
            :param set_name: 'train', 'val' or 'test' set
            :param init: initial position in the corresponding set split. Must be bigger or equal than 0 and smaller than final.
            :param final: final position in the corresponding set split.
            :param debug: if True all data will be returned without preprocessing
            
            
            # 'image', 'video', 'image-features' and 'video-features'-related parameters
            
            :param normalization: indicates if we want to normalize the data.
            
            
            # 'image-features' and 'video-features'-related parameters
            
            :param normalization_type: indicates the type of normalization applied. See available types in self.__available_norm_im_vid for 'image' and 'video' and self.__available_norm_feat for 'image-features' and 'video-features'.
            
            
            # 'image' and 'video'-related parameters
            
            :param meanSubstraction: indicates if we want to substract the training mean from the returned images (only applicable if normalization=True)
            :param dataAugmentation: indicates if we want to apply data augmentation to the loaded images (random flip and cropping)
        """
        self.__checkSetName(set_name)
        self.__isLoaded(set_name, 0)
        
        if(final > eval('self.len_'+set_name)):
            raise Exception('"final" index must be smaller than the number of samples in the set.')
        if(init < 0):
            raise Exception('"init" index must be equal or greater than 0.')
        if(init >= final):
            raise Exception('"init" index must be smaller than "final" index.')
        
        X = []
        for id_in,type_in in zip(self.ids_inputs, self.types_inputs):
            x = eval('self.X_'+set_name+'[id_in][init:final]')
            
            if(not debug):
                if(type_in == 'image'):
                    x = self.loadImages(x, id_in, normalization_type, normalization, meanSubstraction, dataAugmentation)
                elif(type_in == 'video'):
                    x = self.loadVideos(x, id_in, last, set_name, self.max_video_len[id_in], 
                                        normalization_type, normalization, meanSubstraction, dataAugmentation)
                elif(type_in == 'text'):
<<<<<<< HEAD
                    x = self.loadText(x, self.vocabulary[id_in], self.max_text_len[id_in])
=======
                    x = self.loadText(x, self.vocabularies[id_in], self.max_text_len[id_in], self.text_offset[id_in])
>>>>>>> fc2264d8
                elif(type_in == 'image-features'):
                    x = self.loadFeatures(x, self.features_lengths[id_in], normalization_type, normalization)
                elif(type_in == 'video-features'):
                    x = self.loadFeatures(x, self.features_lengths[id_in], normalization_type, normalization)
            X.append(x)
        
        return X
        
        
    def getXY(self, set_name, k, normalization_type='0-1', normalization=False, meanSubstraction=True, dataAugmentation=True, debug=False):
        """
            Gets the [X,Y] pairs for the next 'k' samples in the desired set.
            
            :param set_name: 'train', 'val' or 'test' set
            :param k: number of consecutive samples retrieved from the corresponding set.
            :param debug: if True all data will be returned without preprocessing
            
            
            # 'image', 'video', 'image-features' and 'video-features'-related parameters
            
            :param normalization: indicates if we want to normalize the data.
            
            
            # 'image-features' and 'video-features'-related parameters
            
            :param normalization_type: indicates the type of normalization applied. See available types in self.__available_norm_im_vid for 'image' and 'video' and self.__available_norm_feat for 'image-features' and 'video-features'.
            
            
            # 'image' and 'video'-related parameters
            
            :param meanSubstraction: indicates if we want to substract the training mean from the returned images (only applicable if normalization=True)
            :param dataAugmentation: indicates if we want to apply data augmentation to the loaded images (random flip and cropping)
        """
        self.__checkSetName(set_name)
        self.__isLoaded(set_name, 0)
        self.__isLoaded(set_name, 1)
        
        [new_last, last, surpassed] = self.__getNextSamples(k, set_name)
        
        # Recover input samples
        X = []
        for id_in, type_in in zip(self.ids_inputs, self.types_inputs):
            if(surpassed):
                x = eval('self.X_'+set_name+'[id_in][last:]') + eval('self.X_'+set_name+'[id_in][0:new_last]')
            else:
                x = eval('self.X_'+set_name+'[id_in][last:new_last]')
                
            #if(set_name=='val'):
            #    logging.info(x)
                
            # Pre-process inputs
            if(not debug):
                if(type_in == 'image'):
                    x = self.loadImages(x, id_in, normalization_type, normalization, meanSubstraction, dataAugmentation)
                elif(type_in == 'video'):
                    x = self.loadVideos(x, id_in, last, set_name, self.max_video_len[id_in], 
                                        normalization_type, normalization, meanSubstraction, dataAugmentation)
                elif(type_in == 'text'):
                    x = self.loadText(x, self.vocabulary[id_in], self.max_text_len[id_in], self.text_offset[id_in])
                elif(type_in == 'image-features'):
                    x = self.loadFeatures(x, self.features_lengths[id_in], normalization_type, normalization)
                elif(type_in == 'video-features'):
                    x = self.loadFeatures(x, self.features_lengths[id_in], normalization_type, normalization)
            X.append(x)
            
        # Recover output samples
        Y = []
        for id_out, type_out in zip(self.ids_outputs, self.types_outputs):
            if(surpassed):
                y = eval('self.Y_'+set_name+'[id_out][last:]') + eval('self.Y_'+set_name+'[id_out][0:new_last]')
            else:
                y = eval('self.Y_'+set_name+'[id_out][last:new_last]')
            
            #if(set_name=='val'):
            #    logging.info(y)
            
            # Pre-process outputs
            if(not debug):
                if(type_out == 'categorical'):
                    nClasses = len(self.classes[id_out])                
                    y = np_utils.to_categorical(y, nClasses).astype(np.uint8)
                elif(type_out == 'binary'):
                    y = np.array(y).astype(np.uint8)
                elif(type_out == 'text'):
                    y = self.loadText(y, self.vocabulary[id_out], self.max_text_len[id_out], self.text_offset[id_in])
                    #if max_len == 0:
                    y_aux = np.zeros(list(y.shape)+[self.n_classes_text[id_out]]).astype(np.uint8)
                    for idx in range(y.shape[0]):
                        y_aux[idx] = np_utils.to_categorical(y[idx], self.n_classes_text[id_out]).astype(np.uint8)
                    y = y_aux
            Y.append(y)
        
        return [X,Y]
        
    
    # ------------------------------------------------------- #
    #       AUXILIARY FUNCTIONS
    #           
    # ------------------------------------------------------- #
        
    def __isLoaded(self, set_name, pos):
        if(eval('not self.loaded_'+set_name+'[pos]')):
            if(pos==0):
                raise Exception('Set '+set_name+' samples are not loaded yet.')
            elif(pos==1):
                raise Exception('Set '+set_name+' labels are not loaded yet.')
        return 
    
    
    def __checkSetName(self, set_name):
        if(set_name != 'train' and set_name != 'val' and set_name != 'test'):
            raise Exception('Incorrect set_name specified "'+set_name+ '"\nOnly "train", "val" or "test" are valid set names.')
        return 
        
    
    def __checkLengthSet(self, set_name):
        if(eval('self.loaded_'+set_name+'[0] and self.loaded_'+set_name+'[1]')):
            lengths = []
            for id_in in self.ids_inputs:
                if id_in not in self.optional_inputs:
                    exec('lengths.append(len(self.X_'+ set_name +'[id_in]))')
            for id_out in self.ids_outputs:
                exec('lengths.append(len(self.Y_'+ set_name +'[id_out]))')
            if(lengths[1:] != lengths[:-1]):
                raise Exception('Inputs and outputs size ('+str(lengths)+') for "' +set_name+ '" set do not match.')
            
                
    def __getNextSamples(self, k, set_name):
        """
            Gets the indices to the next K samples we are going to read.
        """
        self.__lock_read.acquire() # LOCK (for avoiding reading the same samples by different threads)
        
        new_last = eval('self.last_'+set_name+'+k')
        last = eval('self.last_'+set_name)
        length = eval('self.len_'+set_name)
        if(new_last > length):
            new_last = new_last - length
            surpassed = True
        else:
            surpassed = False
        exec('self.last_'+set_name+ '= new_last')
        
        self.__lock_read.release() # UNLOCK
        
        return [new_last, last, surpassed]
            
                    
    def __getstate__(self):
        """
            Behavour applied when pickling a Dataset instance.
        """ 
        obj_dict = self.__dict__.copy()
        del obj_dict['_Dataset__lock_read']
        return obj_dict
        
    
    def __setstate__(self, dict):
        """
            Behavour applied when unpickling a Dataset instance.
        """
        dict['_Dataset__lock_read'] = threading.Lock()
        self.__dict__ = dict

                
                <|MERGE_RESOLUTION|>--- conflicted
+++ resolved
@@ -117,13 +117,8 @@
                                              meanSubstraction=self.params['mean_substraction'],
                                              dataAugmentation=data_augmentation)
             
-<<<<<<< HEAD
                 data = self.net.prepareData(X_batch, Y_batch)
-            
-=======
-            data = self.net.prepareData(X_batch, Y_batch)
-
->>>>>>> fc2264d8
+
             yield(data)
 
             
@@ -680,18 +675,10 @@
 
         dictionary = {}
         for i, (word, count) in enumerate(vocab_count):
-<<<<<<< HEAD
-                dictionary[word] = i + len(self.extra_words)
+            dictionary[word] = i + len(self.extra_words)
                 
         for w,k in self.extra_words.iteritems():
             dictionary[w] = k
-        #dictionary['<eos>'] = 0
-        #dictionary['<unk>'] = 1
-=======
-                dictionary[word] = i + 2
-        dictionary['<pad>'] = 0
-        dictionary['<unk>'] = 1
->>>>>>> fc2264d8
         
         self.vocabulary[id] = dict()
         self.vocabulary[id]['words2idx'] = dictionary
@@ -1186,11 +1173,7 @@
                     x = self.loadVideos(x, id_in, last, set_name, self.max_video_len[id_in], 
                                         normalization_type, normalization, meanSubstraction, dataAugmentation)
                 elif(type_in == 'text'):
-<<<<<<< HEAD
-                    x = self.loadText(x, self.vocabulary[id_in], self.max_text_len[id_in])
-=======
-                    x = self.loadText(x, self.vocabularies[id_in], self.max_text_len[id_in], self.text_offset[id_in])
->>>>>>> fc2264d8
+                    x = self.loadText(x, self.vocabulary[id_in], self.max_text_len[id_in], self.text_offset[id_in])
                 elif(type_in == 'image-features'):
                     x = self.loadFeatures(x, self.features_lengths[id_in], normalization_type, normalization)
                 elif(type_in == 'video-features'):
