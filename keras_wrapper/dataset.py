--- conflicted
+++ resolved
@@ -1848,24 +1848,12 @@
         tokenized = " ".join(tokenized)
         return tokenized
 
-<<<<<<< HEAD
-
-    def detokenize_none(self, caption):
-        """
-        Does not detokenizes the sentences.
-
-        :param caption: String to detokenize
-        :return: Tokenized version of caption
-        """
-        return caption
-=======
     def detokenize_bpe(self,caption):
         """
         Reverts BPE segmentation (https://github.com/rsennrich/subword-nmt)
         """
         detokenized = re.sub('@@ ', '', str(caption).strip())
         return detokenized
->>>>>>> 74961411
 
     def detokenize_none_char(self,caption):
         """
@@ -1886,11 +1874,7 @@
 
         def deconvert_chars(x):
             if x == '<space>':
-<<<<<<< HEAD
-                    return ' '
-=======
                 return ' '
->>>>>>> 74961411
             else:
                 return x.encode('utf-8')
 
