--- conflicted
+++ resolved
@@ -1,15 +1,14 @@
 import matplotlib as mpl
+
+from keras import backend as K
 from keras.engine.training import Model
 from keras.layers import Convolution2D, MaxPooling2D, ZeroPadding2D, AveragePooling2D, Deconvolution2D, Concat
 from keras.layers import merge, Dense, Dropout, Flatten, Input, Activation, BatchNormalization
 from keras.layers.advanced_activations import PReLU
 from keras.models import Sequential, model_from_json
-from keras.optimizers import SGD
 from keras.regularizers import l2
 from keras.utils import np_utils
 from keras.utils.layer_utils import print_summary
-from keras import backend as K
-
 from keras_wrapper.dataset import Data_Batch_Generator, Homogeneous_Data_Batch_Generator
 from keras_wrapper.deprecated.thread_loader import ThreadDataLoader, retrieveXY
 from keras_wrapper.extra.callbacks import *
@@ -163,9 +162,9 @@
     try:
         model_wrapper = pk.load(open(model_name + '_Model_Wrapper.pkl', 'rb'))
     except:  # backwards compatibility
-        #try:
+        # try:
         model_wrapper = pk.load(open(model_name + '_CNN_Model.pkl', 'rb'))
-        #except:
+        # except:
         #    raise Exception(ValueError)
 
     # Add logger for backwards compatibility (old pre-trained models) if it does not exist
@@ -266,7 +265,7 @@
             for pos_old, wo in enumerate(old):
                 if pos_old not in mapping_weights.values():
                     logging.info('  Pre-trained weight matrix of layer "' + lold +
-                                 '" with dimensions '+str(wo.shape)+' can not be inserted to new model.')
+                                 '" with dimensions ' + str(wo.shape) + ' can not be inserted to new model.')
 
             # Alert for any weight matrix not modified
             for pos_new, wn in enumerate(new):
@@ -280,11 +279,12 @@
             new_model.model.layers[new_layer_dict[lnew][1]].set_weights(new)
 
         else:
-            logging.info('Can not apply weights transfer from "'+lold+'" to "'+lnew+'"')
+            logging.info('Can not apply weights transfer from "' + lold + '" to "' + lnew + '"')
 
     logging.info("<<< Weights transferred successfully. >>>")
 
     return new_model
+
 
 def read_layer_names(model, starting_name=None):
     """
@@ -308,6 +308,7 @@
             read = True
 
     return layers_names
+
 
 # ------------------------------------------------------- #
 #       MAIN CLASS
@@ -479,7 +480,8 @@
             metrics = []
 
         if optimizer is None or optimizer.lower() == 'sgd':
-            optimizer = SGD(lr=lr, clipnorm=clipnorm, clipvalue=clipvalue, decay=decay, momentum=momentum, nesterov=nesterov)
+            optimizer = SGD(lr=lr, clipnorm=clipnorm, clipvalue=clipvalue, decay=decay, momentum=momentum,
+                            nesterov=nesterov)
         elif optimizer.lower() == 'adam':
             optimizer = Adam(lr=lr, clipnorm=clipnorm, clipvalue=clipvalue, decay=decay, epsilon=epsilon)
         elif optimizer.lower() == 'adagrad':
@@ -552,10 +554,8 @@
                 if not os.path.isdir(self.plot_path):
                     os.makedirs(self.plot_path)
 
-
     def setParams(self, params):
         self.params = params
-
 
     def checkParameters(self, input_params, default_params):
         """
@@ -569,7 +569,7 @@
             if key in valid_params:
                 params[key] = val
             else:
-                logging.warn("Parameter '" + key + "' is not a valid parameter.")
+                raise Exception("Parameter '" + key + "' is not a valid parameter.")
 
         # Use default parameters if not provided
         for key, default_val in default_params.iteritems():
@@ -688,8 +688,8 @@
                           'metric_check': None,
                           'eval_on_epochs': True,
                           'each_n_epochs': 1,
-                          'start_eval_on_epoch':0, # early stopping parameters
-                          'lr_decay': None, # LR decay parameters
+                          'start_eval_on_epoch': 0,  # early stopping parameters
+                          'lr_decay': None,  # LR decay parameters
                           'lr_gamma': 0.1}
         params = self.checkParameters(parameters, default_params)
         save_params = copy.copy(params)
@@ -702,32 +702,6 @@
 
         logging.info("<<< Finished training model >>>")
 
-    def resumeTrainNet(self, ds, parameters, out_name=None):
-        """
-            DEPRECATED
-
-            Resumes the last training state of a stored model keeping also its training parameters.
-            If we introduce any parameter through the argument 'parameters', it will be replaced by the old one.
-
-            :param out_name: name of the output node that will be used to evaluate the network accuracy. Only applicable for Graph models.
-        """
-
-        raise NotImplementedError('Deprecated')
-
-        # Recovers the old training parameters (replacing them by the new ones if any)
-        default_params = self.training_parameters[-1]
-        params = self.checkParameters(parameters, default_params)
-        self.training_parameters.append(copy.copy(params))
-
-        # Recovers the last training state
-        state = self.training_state
-
-        logging.info("<<< Resuming training model >>>")
-
-        self.__train(ds, params, state)
-
-        logging.info("<<< Finished training Model_Wrapper >>>")
-
     def trainNetFromSamples(self, x, y, parameters={}, class_weight=None, sample_weight=None, out_name=None):
         """
             Trains the network on the given samples x, y.
@@ -771,15 +745,13 @@
                           'maxlen': 100,  # sequence learning parameters (BeamSearch)
                           'homogeneous_batches': False,
                           'joint_batches': 4,
-                          'use_custom_loss': False,
                           'epochs_for_save': 1,
                           'num_iterations_val': None,
                           'n_parallel_loaders': 8,
                           'normalize': False,
                           'mean_substraction': True,
                           'data_augmentation': True,
-                          'verbose': 1,
-                          'eval_on_sets': ['val'],
+                          'verbose': 1, 'eval_on_sets': ['val'],
                           'reload_epoch': 0,
                           'extra_callbacks': [],
                           'shuffle': True,
@@ -788,17 +760,15 @@
                           'metric_check': None,
                           'eval_on_epochs': True,
                           'each_n_epochs': 1,
-                          'start_eval_on_epoch':0, # early stopping parameters
-                          'lr_decay': None, # LR decay parameters
-                          'lr_gamma': 0.1,
-                          'custom_loss': False
-                          }
+                          'start_eval_on_epoch': 0,  # early stopping parameters
+                          'lr_decay': None,  # LR decay parameters
+                          'lr_gamma': 0.1}
         params = self.checkParameters(parameters, default_params)
         save_params = copy.copy(params)
         del save_params['extra_callbacks']
         self.training_parameters.append(save_params)
         self.__train_from_samples(x, y, params, class_weight=class_weight, sample_weight=sample_weight)
-        if params['verbose'] > 1:
+        if params['verbose'] > 0:
             logging.info("<<< Finished training model >>>")
 
     def __train(self, ds, params, state=dict()):
@@ -827,6 +797,7 @@
             callback_early_stop = EarlyStopping(self,
                                                 patience=params['patience'],
                                                 metric_check=params['metric_check'],
+                                                want_to_minimize=True if 'TER' in params['metric_check'] else False,
                                                 eval_on_epochs=params['eval_on_epochs'],
                                                 each_n_epochs=params['each_n_epochs'],
                                                 start_eval_on_epoch=params['start_eval_on_epoch'])
@@ -876,8 +847,8 @@
         # Are we going to use class weights?
         class_weight = {}
         if params['class_weights'] is not None:
-            class_weight = ds.extra_variables['class_weights_'+params['class_weights']]
-            
+            class_weight = ds.extra_variables['class_weights_' + params['class_weights']]
+
         # Train model
         self.model.fit_generator(train_gen,
                                  validation_data=val_gen,
@@ -892,7 +863,7 @@
 
     def __train_from_samples(self, x, y, params, class_weight=None, sample_weight=None, state=dict()):
 
-        if params['verbose'] > 1:
+        if params['verbose'] > 0:
             logging.info("Training parameters: " + str(params))
         callbacks = []
         ## Callbacks order:
@@ -910,6 +881,7 @@
             callback_early_stop = EarlyStopping(self,
                                                 patience=params['patience'],
                                                 metric_check=params['metric_check'],
+                                                want_to_minimize=True if 'TER' in params['metric_check'] else False,
                                                 eval_on_epochs=params['eval_on_epochs'],
                                                 each_n_epochs=params['each_n_epochs'],
                                                 start_eval_on_epoch=params['start_eval_on_epoch'])
@@ -934,245 +906,6 @@
                        sample_weight=sample_weight,
                        initial_epoch=params['epoch_offset'])
 
-    def __train_deprecated(self, ds, params, state=dict(), out_name=None):
-        """
-            Main training function, which will only be called from self.trainNet(...) or self.resumeTrainNet(...)
-        """
-        scores_train = []
-        losses_train = []
-        top_scores_train = []
-
-        logging.info("Training parameters: " + str(params))
-
-        # Calculate how many iterations are we going to perform
-        if not state.has_key('n_iterations_per_epoch'):
-            state['n_iterations_per_epoch'] = int(math.ceil(float(ds.len_train) / params['batch_size']))
-            state['count_iteration'] = 0
-            state['epoch'] = 0
-            state['it'] = -1
-        else:
-            state['count_iteration'] -= 1
-            state['it'] -= 1
-
-        # Calculate how many validation interations are we going to perform per test
-        if params['num_iterations_val'] == None:
-            params['num_iterations_val'] = int(math.ceil(float(ds.len_val) / params['batch_size']))
-
-        # Apply params['n_epochs'] for training
-        for state['epoch'] in range(state['epoch'], params['n_epochs']):
-            logging.info("<<< Starting epoch " + str(state['epoch'] + 1) + "/" + str(params['n_epochs']) + " >>>")
-
-            # Shuffle the training samples before each epoch
-            ds.shuffleTraining()
-
-            # Initialize queue of parallel data loaders
-            t_queue = []
-            for t_ind in range(state['n_iterations_per_epoch']):
-                t = ThreadDataLoader(retrieveXY, ds, 'train', params['batch_size'],
-                                     params['normalize'], params['mean_substraction'], params['data_augmentation'])
-                if t_ind > state['it'] and t_ind < params['n_parallel_loaders'] + state['it'] + 1:
-                    t.start()
-                t_queue.append(t)
-
-            for state['it'] in range(state['it'] + 1, state['n_iterations_per_epoch']):
-                state['count_iteration'] += 1
-
-                # Recovers a pre-loaded batch of data
-                time_load = time.time() * 1000.0
-                t = t_queue[state['it']]
-                t.join()
-                time_load = time.time() * 1000.0 - time_load
-                if params['verbose'] > 0:
-                    logging.info("DEBUG: Batch loaded in %0.8s ms" % str(time_load))
-
-                if t.resultOK:
-                    X_batch = t.X
-                    Y_batch = t.Y
-                else:
-                    if params['verbose'] > 1:
-                        logging.info("DEBUG: Exception occurred.")
-                    exc_type, exc_obj, exc_trace = t.exception
-                    # deal with the exception
-                    print exc_type, exc_obj
-                    print exc_trace
-                    raise Exception('Exception occurred in ThreadLoader.')
-                t_queue[state['it']] = None
-                if state['it'] + params['n_parallel_loaders'] < state['n_iterations_per_epoch']:
-                    if params['verbose'] > 1:
-                        logging.info("DEBUG: Starting new thread loader.")
-                    t = t_queue[state['it'] + params['n_parallel_loaders']]
-                    t.start()
-
-                # Forward and backward passes on the current batch
-                time_train = time.time() * 1000.0
-                if isinstance(self.model, Sequential):
-                    [X_batch, Y_batch] = self._prepareSequentialData(X_batch, Y_batch)
-                    loss = self.model.train_on_batch(X_batch, Y_batch)
-                    loss = loss[0]
-                    [score, top_score] = self._getSequentialAccuracy(Y_batch, self.model.predict_on_batch(X_batch)[0])
-                elif isinstance(self.model, Model):
-                    t1 = time.time() * 1000.0
-                    [X_batch, Y_batch] = self._prepareSequentialData(X_batch, Y_batch)
-                    if params['verbose'] > 1:
-                        t2 = time.time() * 1000.0
-                        logging.info("DEBUG: Data ready for training (%0.8s ms)." % (t2 - t1))
-                    loss = self.model.train_on_batch(X_batch, Y_batch)
-                    if params['verbose'] > 1:
-                        t3 = time.time() * 1000.0
-                        logging.info("DEBUG: Training forward & backward passes performed (%0.8s ms)." % (t3 - t2))
-                    loss = loss[0]
-                    score = loss[1]
-                    # [score, top_score] = self._getSequentialAccuracy(Y_batch, self.model.predict_on_batch(X_batch))
-                else:
-                    [data, last_output] = self._prepareGraphData(X_batch, Y_batch)
-                    loss = self.model.train_on_batch(data)
-                    loss = loss[0]
-                    score = self._getGraphAccuracy(data, self.model.predict_on_batch(data))
-                    top_score = score[1]
-                    score = score[0]
-                    if out_name:
-                        score = score[out_name]
-                        top_score = top_score[out_name]
-                    else:
-                        score = score[last_output]
-                        top_score = top_score[last_output]
-                time_train = time.time() * 1000.0 - time_train
-                if params['verbose'] > 0:
-                    logging.info("DEBUG: Train on batch performed in %0.8s ms" % str(time_train))
-
-                scores_train.append(float(score))
-                losses_train.append(float(loss))
-                top_scores_train.append(float(top_score))
-
-                # Report train info
-                if state['count_iteration'] % params['report_iter'] == 0:
-                    loss = np.mean(losses_train)
-                    score = np.mean(scores_train)
-                    top_score = np.mean(top_scores_train)
-
-                    logging.info("Train - Iteration: " + str(state['count_iteration']) + "   (" + str(
-                        state['count_iteration'] * params['batch_size']) + " samples seen)")
-                    logging.info("\tTrain loss: " + str(loss))
-                    logging.info("\tTrain accuracy: " + str(score))
-                    logging.info("\tTrain accuracy top-5: " + str(top_score))
-
-                    self.log('train', 'iteration', state['count_iteration'])
-                    self.log('train', 'loss', loss)
-                    self.log('train', 'accuracy', score)
-                    try:
-                        self.log('train', 'accuracy top-5', top_score)
-                    except:
-                        pass
-
-                    scores_train = []
-                    losses_train = []
-                    top_scores_train = []
-
-                # Test network on validation set
-                if state['count_iteration'] > 0 and state['count_iteration'] % params['iter_for_val'] == 0:
-                    logging.info("Applying validation...")
-                    scores = []
-                    losses = []
-                    top_scores = []
-
-                    t_val_queue = []
-                    for t_ind in range(params['num_iterations_val']):
-                        t = ThreadDataLoader(retrieveXY, ds, 'val', params['batch_size'],
-                                             params['normalize'], params['mean_substraction'], False)
-                        if t_ind < params['n_parallel_loaders']:
-                            t.start()
-                        t_val_queue.append(t)
-
-                    for it_val in range(params['num_iterations_val']):
-
-                        # Recovers a pre-loaded batch of data
-                        t_val = t_val_queue[it_val]
-                        t_val.join()
-                        if t_val.resultOK:
-                            X_val = t_val.X
-                            Y_val = t_val.Y
-                        else:
-                            exc_type, exc_obj, exc_trace = t.exception
-                            # deal with the exception
-                            print exc_type, exc_obj
-                            print exc_trace
-                            raise Exception('Exception occurred in ThreadLoader.')
-                        t_val_queue[it_val] = None
-                        if it_val + params['n_parallel_loaders'] < params['num_iterations_val']:
-                            t_val = t_val_queue[it_val + params['n_parallel_loaders']]
-                            t_val.start()
-
-                        # Forward prediction pass
-                        if isinstance(self.model, Sequential) or isinstance(self.model, Model):
-                            [X_val, Y_val] = self._prepareSequentialData(X_val, Y_val)
-                            loss = self.model.test_on_batch(X_val, Y_val, accuracy=False)
-                            loss = loss[0]
-                            [score, top_score] = self._getSequentialAccuracy(Y_val,
-                                                                             self.model.predict_on_batch(X_val)[0])
-                        else:
-                            [data, last_output] = self._prepareGraphData(X_val, Y_val)
-                            loss = self.model.test_on_batch(data)
-                            loss = loss[0]
-                            score = self._getGraphAccuracy(data, self.model.predict_on_batch(data))
-                            top_score = score[1]
-                            score = score[0]
-                            if out_name:
-                                score = score[out_name]
-                                top_score = top_score[out_name]
-                            else:
-                                score = score[last_output]
-                                top_score = top_score[last_output]
-                        losses.append(float(loss))
-                        scores.append(float(score))
-                        top_scores.append(float(top_score))
-
-                    ds.resetCounters(set_name='val')
-                    logging.info("Val - Iteration: " + str(state['count_iteration']))
-                    loss = np.mean(losses)
-                    logging.info("\tValidation loss: " + str(loss))
-                    score = np.mean(scores)
-                    logging.info("\tValidation accuracy: " + str(score))
-                    top_score = np.mean(top_scores)
-                    logging.info("\tValidation accuracy top-5: " + str(top_score))
-
-                    self.log('val', 'iteration', state['count_iteration'])
-                    self.log('val', 'loss', loss)
-                    self.log('val', 'accuracy', score)
-                    try:
-                        self.log('val', 'accuracy top-5', top_score)
-                    except:
-                        pass
-
-                    self.plot()
-
-                # Save the model
-                if state['count_iteration'] % params['save_model'] == 0:
-                    self.training_state = state
-                    saveModel(self, state['count_iteration'])
-
-                # Decrease the current learning rate
-                if state['count_iteration'] % params['lr_decay'] == 0:
-                    # Check if we have a set of rules
-                    if isinstance(params['lr_gamma'], list):
-                        # Check if the current lr_gamma rule is still valid
-                        if params['lr_gamma'][0][0] == None or params['lr_gamma'][0][0] > state['count_iteration']:
-                            lr_gamma = params['lr_gamma'][0][1]
-                        else:
-                            # Find next valid lr_gamma
-                            while params['lr_gamma'][0][0] != None and params['lr_gamma'][0][0] <= state[
-                                'count_iteration']:
-                                params['lr_gamma'].pop(0)
-                            lr_gamma = params['lr_gamma'][0][1]
-                    # Else, we have a single lr_gamma for the whole training
-                    else:
-                        lr_gamma = params['lr_gamma']
-                    lr = self.lr * lr_gamma
-                    momentum = 1 - lr
-                    self.setOptimizer(lr, momentum)
-
-            self.training_state = state
-            state['it'] = -1  # start again from the first iteration of the next epoch
-
     def testNet(self, ds, parameters, out_name=None):
 
         # Check input parameters and recover default values if needed
@@ -1210,88 +943,6 @@
             # acc_final = out[4]
             # logging.info('Test loss: %0.8s' % loss_final)
             # logging.info('Test accuracy: %0.8s' % acc_final)
-
-    def testNet_deprecated(self, ds, parameters, out_name=None):
-        """
-            Applies a complete round of tests using the test set in the provided Dataset instance.
-
-            :param out_name: name of the output node that will be used to evaluate the network accuracy. Only applicable for Graph models.
-
-            The available (optional) testing parameters are the following ones:
-
-            :param batch_size: size of the batch (number of images) applied on each interation
-
-            ####    Data processing parameters
-
-            :param n_parallel_loaders: number of parallel data loaders allowed to work at the same time
-            :param normalization: boolean indicating if we want to 0-1 normalize the image pixel values
-            :param mean_substraction: boolean indicating if we want to substract the training mean
-        """
-        # Check input parameters and recover default values if needed
-        default_params = {'batch_size': 50, 'n_parallel_loaders': 8, 'normalize': False, 'mean_substraction': True};
-        params = self.checkParameters(parameters, default_params)
-        self.testing_parameters.append(copy.copy(params))
-
-        logging.info("<<< Testing model >>>")
-
-        numIterationsTest = int(math.ceil(float(ds.len_test) / params['batch_size']))
-        scores = []
-        losses = []
-        top_scores = []
-
-        t_test_queue = []
-        for t_ind in range(numIterationsTest):
-            t = ThreadDataLoader(retrieveXY, ds, 'test', params['batch_size'],
-                                 params['normalize'], params['mean_substraction'], False)
-            if t_ind < params['n_parallel_loaders']:
-                t.start()
-            t_test_queue.append(t)
-
-        for it_test in range(numIterationsTest):
-
-            t_test = t_test_queue[it_test]
-            t_test.join()
-            if t_test.resultOK:
-                X_test = t_test.X
-                Y_test = t_test.Y
-            else:
-                exc_type, exc_obj, exc_trace = t.exception
-                # deal with the exception
-                print exc_type, exc_obj
-                print exc_trace
-                raise Exception('Exception occurred in ThreadLoader.')
-            t_test_queue[it_test] = None
-            if it_test + params['n_parallel_loaders'] < numIterationsTest:
-                t_test = t_test_queue[it_test + params['n_parallel_loaders']]
-                t_test.start()
-
-            if isinstance(self.model, Sequential) or isinstance(self.model, Model):
-                # (loss, score) = self.model.evaluate(X_test, Y_test, show_accuracy=True)
-                [X_test, Y_test] = self._prepareSequentialData(X_test, Y_test)
-                loss = self.model.test_on_batch(X_test, Y_test, accuracy=False)
-                loss = loss[0]
-                [score, top_score] = self._getSequentialAccuracy(Y_test, self.model.predict_on_batch(X_test)[0])
-            else:
-                [data, last_output] = self._prepareGraphData(X_test, Y_test)
-                loss = self.model.test_on_batch(data)
-                loss = loss[0]
-                score = self._getGraphAccuracy(data, self.model.predict_on_batch(data))
-                top_score = score[1]
-                score = score[0]
-                if out_name:
-                    score = score[out_name]
-                    top_score = top_score[out_name]
-                else:
-                    score = score[last_output]
-                    top_score = top_score[last_output]
-            losses.append(float(loss))
-            scores.append(float(score))
-            top_scores.append(float(top_score))
-
-        ds.resetCounters(set_name='test')
-        logging.info("\tTest loss: " + str(np.mean(losses)))
-        logging.info("\tTest accuracy: " + str(np.mean(scores)))
-        logging.info("\tTest accuracy top-5: " + str(np.mean(top_scores)))
 
     def testNetSamples(self, X, batch_size=50):
         """
@@ -1444,7 +1095,7 @@
                             prev_out[idx] = np.repeat(prev_out[idx], n_samples, axis=0)
                         in_data[next_in_name] = prev_out[idx]
         elif ii == 0:  # first timestep
-            for model_input in params['model_inputs']:#[:-1]:
+            for model_input in params['model_inputs']:  # [:-1]:
                 if X[model_input].shape[0] == 1:
                     in_data[model_input] = np.repeat(X[model_input], n_samples, axis=0)
             in_data[params['model_inputs'][params['state_below_index']]] = states_below.reshape(n_samples, 1)
@@ -1779,19 +1430,11 @@
 
                     # Prepare data generator: We won't use an Homogeneous_Data_Batch_Generator here
                     data_gen_instance = Data_Batch_Generator(s, self, ds, num_iterations,
-<<<<<<< HEAD
-                                                    batch_size=params['batch_size'],
-                                                    normalization=params['normalize'],
-                                                    data_augmentation=False,
-                                                    mean_substraction=params['mean_substraction'],
-                                                    predict=True)
-=======
                                                              batch_size=1,
                                                              normalization=params['normalize'],
                                                              data_augmentation=False,
                                                              mean_substraction=params['mean_substraction'],
                                                              predict=True)
->>>>>>> e0ba872e
                     data_gen = data_gen_instance.generator()
                 else:
                     n_samples = params['n_samples']
@@ -1799,15 +1442,6 @@
 
                     # Prepare data generator: We won't use an Homogeneous_Data_Batch_Generator here
                     data_gen_instance = Data_Batch_Generator(s, self, ds, num_iterations,
-<<<<<<< HEAD
-                                                    batch_size=params['batch_size'],
-                                                    normalization=params['normalize'],
-                                                    data_augmentation=False,
-                                                    mean_substraction=params['mean_substraction'],
-                                                    predict=False,
-                                                    random_samples=n_samples,
-                                                    temporally_linked=params['temporally_linked'])
-=======
                                                              batch_size=1,
                                                              normalization=params['normalize'],
                                                              data_augmentation=False,
@@ -1815,7 +1449,6 @@
                                                              predict=False,
                                                              random_samples=n_samples,
                                                              temporally_linked=params['temporally_linked'])
->>>>>>> e0ba872e
                     data_gen = data_gen_instance.generator()
 
                 if params['n_samples'] > 0:
@@ -1861,17 +1494,19 @@
 
                         for input_id in params['model_inputs']:
                             if params['temporally_linked'] and input_id in self.ids_temporally_linked_inputs:
-                                    link = int(X[params['link_index_id']][i])
-                                    if link not in previous_outputs[input_id].keys():  # input to current sample was not processed yet
-                                        link = -1
-                                    prev_x = [ds.vocabulary[input_id]['idx2words'][w] for w in previous_outputs[input_id][link]]
-                                    x[input_id] = ds.loadText([' '.join(prev_x)], ds.vocabulary[input_id],
-                                                                 ds.max_text_len[input_id][s],
-                                                                 ds.text_offset[input_id],
-                                                                 fill=ds.fill_text[input_id],
-                                                                 pad_on_batch=ds.pad_on_batch[input_id],
-                                                                 words_so_far=ds.words_so_far[input_id],
-                                                                 loading_X=True)[0]
+                                link = int(X[params['link_index_id']][i])
+                                if link not in previous_outputs[
+                                    input_id].keys():  # input to current sample was not processed yet
+                                    link = -1
+                                prev_x = [ds.vocabulary[input_id]['idx2words'][w] for w in
+                                          previous_outputs[input_id][link]]
+                                x[input_id] = ds.loadText([' '.join(prev_x)], ds.vocabulary[input_id],
+                                                          ds.max_text_len[input_id][s],
+                                                          ds.text_offset[input_id],
+                                                          fill=ds.fill_text[input_id],
+                                                          pad_on_batch=ds.pad_on_batch[input_id],
+                                                          words_so_far=ds.words_so_far[input_id],
+                                                          loading_X=True)[0]
                             else:
                                 x[input_id] = np.asarray([X[input_id][i]])
                         samples, scores, alphas = self.beam_search(x, params,
@@ -1924,7 +1559,8 @@
                             # TODO: Make it more general
                             for (output_id, input_id) in self.matchings_sample_to_next_sample.iteritems():
                                 # Get all words previous to the padding
-                                previous_outputs[input_id][first_idx+sampled-1] = best_sample[:sum([int(elem > 0) for elem in best_sample])]
+                                previous_outputs[input_id][first_idx + sampled - 1] = best_sample[:sum(
+                                    [int(elem > 0) for elem in best_sample])]
 
                 sys.stdout.write('Total cost of the translations: %f \t Average cost of the translations: %f\n' % (
                     total_cost, total_cost / n_samples))
@@ -1970,16 +1606,23 @@
                           'normalize': False,
                           'mean_substraction': True,
                           'n_samples': None,
-                          'predict_on_sets': ['val']}
+                          'init_sample': -1,
+                          'final_sample': -1,
+                          'predict_on_sets': ['val'],
+                          'verbose': 1}
         params = self.checkParameters(parameters, default_params)
         predictions = dict()
         for s in params['predict_on_sets']:
             predictions[s] = []
-
-            logging.info("<<< Predicting outputs of " + s + " set >>>")
+            if params['verbose'] > 0:
+                logging.info("<<< Predicting outputs of " + s + " set >>>")
             # Calculate how many interations are we going to perform
             if params['n_samples'] is None:
-                n_samples = eval("ds.len_" + s)
+
+                if params['init_sample'] > -1 and params['final_sample'] > -1:
+                    n_samples = params['final_sample'] - params['init_sample']
+                else:
+                    n_samples = eval("ds.len_" + s)
                 num_iterations = int(math.ceil(float(n_samples) / params['batch_size']))
                 # Prepare data generator
                 data_gen = Data_Batch_Generator(s,
@@ -1990,6 +1633,8 @@
                                                 normalization=params['normalize'],
                                                 data_augmentation=False,
                                                 mean_substraction=params['mean_substraction'],
+                                                init_sample=params['init_sample'],
+                                                final_sample=params['final_sample'],
                                                 predict=True).generator()
 
             else:
@@ -2114,7 +1759,6 @@
                     state_below = np.hstack((state_below,
                                              np.zeros((state_below.shape[0], params['maxlen'] - state_below.shape[1],
                                                        state_below.shape[2]))))
-
 
             if params['optimized_search'] and ii > 0:
                 # filter next search inputs w.r.t. remaining samples
@@ -2282,7 +1926,6 @@
         print "WARNING!: deprecated function, use utils.decode_predictions() instead"
         return decode_predictions(preds, temperature, index2word, sampling_type, verbose=verbose)
 
-
     def replace_unknown_words(self, src_word_seq, trg_word_seq, hard_alignment, unk_symbol,
                               heuristic=0, mapping=None, verbose=0):
         """
@@ -2314,9 +1957,8 @@
         """
         print "WARNING!: deprecated function, use utils.decode_predictions_beam_search() instead"
         return decode_predictions_beam_search(preds, index2word, alphas=alphas, heuristic=heuristic,
-                                          x_text=x_text, unk_symbol=unk_symbol, pad_sequences=pad_sequences,
-                                          mapping=mapping, verbose=0)
-
+                                              x_text=x_text, unk_symbol=unk_symbol, pad_sequences=pad_sequences,
+                                              mapping=mapping, verbose=0)
 
     def one_hot_2_indices(self, preds, pad_sequences=True, verbose=0):
         """
@@ -2327,7 +1969,6 @@
         """
         print "WARNING!: deprecated function, use utils.one_hot_2_indices() instead"
         return one_hot_2_indices(preds, pad_sequences=pad_sequences, verbose=verbose)
-
 
     def decode_predictions_one_hot(self, preds, index2word, verbose=0):
         """
@@ -2408,31 +2049,6 @@
 
         return [X_new, Y_new] if Y_sample_weights == dict() else [X_new, Y_new, Y_sample_weights]
 
-    def _prepareGraphData(self, X, Y=None):
-
-        data = dict()
-        data_sample_weight = dict()
-        any_sample_weight = False
-        last_out = self.acc_output
-
-        # Format input data
-        for in_model, in_ds in self.inputsMapping.iteritems():
-            data[in_model] = X[in_ds]
-
-        # Format output data
-        for out_model, out_ds in self.outputsMapping.iteritems():
-            if Y is None:
-                data[out_model] = None
-            else:
-                if isinstance(Y[out_ds], tuple):
-                    data[out_model] = Y[out_ds][0]
-                    data_sample_weight[out_model] = Y[out_ds][1]
-                    any_sample_weight = True
-                else:
-                    data[out_model] = Y[out_ds]
-
-        return [(data, data_sample_weight), last_out] if any_sample_weight else [data, last_out]
-
     def _getGraphAccuracy(self, data, prediction, topN=5):
         """
             Calculates the accuracy obtained from a set of samples on a Graph model.
@@ -2557,7 +2173,6 @@
         else:
             return self.__logger[mode][data_type]
 
-
     def plot(self, time_measure, metrics, splits, upperbound=None, colours_shapes_dict={}):
         """
         Plots the training progress information
@@ -2576,15 +2191,15 @@
 
         # Build default colours_shapes_dict if not provided
         if not colours_shapes_dict:
-            default_colours = ['b','g','y','k']
+            default_colours = ['b', 'g', 'y', 'k']
             default_shapes = ['-', 'o', '.']
             m = 0
             for met in metrics:
                 s = 0
                 for sp in splits:
-                    colours_shapes_dict[met+'_'+sp] = default_colours[m]+default_shapes[s]
+                    colours_shapes_dict[met + '_' + sp] = default_colours[m] + default_shapes[s]
                     s += 1
-                    s = s%len(default_shapes)
+                    s = s % len(default_shapes)
                 m += 1
                 m = m % len(default_colours)
 
@@ -2593,33 +2208,35 @@
         all_iterations = []
         for sp in splits:
             if sp not in self.__logger:
-                raise Exception("There is no performance data from split '"+sp+"' in the model log.")
+                raise Exception("There is no performance data from split '" + sp + "' in the model log.")
             if time_measure not in self.__logger[sp]:
-                raise Exception("There is no performance data on each '"+time_measure+"' in the model log for split '"+sp+"'.")
+                raise Exception(
+                    "There is no performance data on each '" + time_measure + "' in the model log for split '" + sp + "'.")
 
             iterations = self.__logger[sp][time_measure]
             all_iterations = all_iterations + iterations
 
             for met in metrics:
                 if met not in self.__logger[sp]:
-                    raise Exception("There is no performance data for metric '"+met+"' in the model log for split '"+sp+"'.")
+                    raise Exception(
+                        "There is no performance data for metric '" + met + "' in the model log for split '" + sp + "'.")
 
                 measure = self.__logger[sp][met]
-                #plt.subplot(211)
+                # plt.subplot(211)
                 # plt.plot(iterations, loss, colours['train_loss']+'o')
-                plt.plot(iterations, measure, colours_shapes_dict[met+'_'+sp])
+                plt.plot(iterations, measure, colours_shapes_dict[met + '_' + sp])
 
         max_iter = np.max(all_iterations + [0])
 
         # Plot upperbound
         if upperbound is not None:
-            #plt.subplot(211)
+            # plt.subplot(211)
             plt.plot([0, max_iter], [upperbound, upperbound], 'r-')
             plt.axis([0, max_iter, 0, upperbound])  # limit height to 1
 
         # Fill labels
         plt.xlabel(time_measure)
-        #plt.subplot(211)
+        # plt.subplot(211)
         plt.title('Training progress')
 
         # Create plots dir
@@ -2627,127 +2244,10 @@
             os.makedirs(self.model_path)
 
         # Save figure
-        plot_file = self.model_path + '/'+time_measure+'_' + str(max_iter) + '.jpg'
+        plot_file = self.model_path + '/' + time_measure + '_' + str(max_iter) + '.jpg'
         plt.savefig(plot_file)
         if not self.silence:
-            logging.info("<<< Progress plot saved in " +plot_file+' >>>')
-
-        # Close plot window
-        plt.close()
-
-
-    def plot_old(self):
-        """
-            Plots the training progress information.
-        """
-        colours = {'train_accuracy_top-5': 'y', 'train_accuracy': 'y', 'train_loss': 'k',
-                   'val_accuracy_top-5': 'g', 'val_accuracy': 'g', 'val_loss': 'b',
-                   'max_accuracy': 'r'}
-
-        plt.figure(1)
-
-        all_iterations = []
-        # Plot train information
-        if 'train' in self.__logger:
-            if 'iteration' not in self.__logger['train']:
-                raise Exception("The training 'iteration' must be logged into the model for plotting.")
-            if 'accuracy' not in self.__logger['train'] and 'loss' not in self.__logger['train']:
-                raise Exception("Either train 'accuracy' and/or 'loss' must be logged into the model for plotting.")
-
-            iterations = self.__logger['train']['iteration']
-            all_iterations = all_iterations + iterations
-
-            # Loss
-            if 'loss' in self.__logger['train']:
-                loss = self.__logger['train']['loss']
-                plt.subplot(211)
-                # plt.plot(iterations, loss, colours['train_loss']+'o')
-                plt.plot(iterations, loss, colours['train_loss'])
-                plt.subplot(212)
-                plt.plot(iterations, loss, colours['train_loss'])
-
-            # Accuracy
-            if 'accuracy' in self.__logger['train']:
-                accuracy = self.__logger['train']['accuracy']
-                plt.subplot(211)
-                plt.plot(iterations, accuracy, colours['train_accuracy'] + 'o')
-                plt.plot(iterations, accuracy, colours['train_accuracy'])
-                plt.subplot(212)
-                plt.plot(iterations, accuracy, colours['train_accuracy'] + 'o')
-                plt.plot(iterations, accuracy, colours['train_accuracy'])
-
-            # Accuracy Top-5
-            if 'accuracy top-5' in self.__logger['train']:
-                accuracy = self.__logger['train']['accuracy top-5']
-                plt.subplot(211)
-                plt.plot(iterations, accuracy, colours['train_accuracy_top-5'] + '.')
-                plt.plot(iterations, accuracy, colours['train_accuracy_top-5'])
-                plt.subplot(212)
-                plt.plot(iterations, accuracy, colours['train_accuracy_top-5'] + '.')
-                plt.plot(iterations, accuracy, colours['train_accuracy_top-5'])
-
-        # Plot val information
-        if 'val' in self.__logger:
-            if 'iteration' not in self.__logger['val']:
-                raise Exception("The validation 'iteration' must be logged into the model for plotting.")
-            if 'accuracy' not in self.__logger['val'] and 'loss' not in self.__logger['train']:
-                raise Exception("Either val 'accuracy' and/or 'loss' must be logged into the model for plotting.")
-
-            iterations = self.__logger['val']['iteration']
-            all_iterations = all_iterations + iterations
-
-            # Loss
-            if 'loss' in self.__logger['val']:
-                loss = self.__logger['val']['loss']
-                plt.subplot(211)
-                # plt.plot(iterations, loss, colours['val_loss']+'o')
-                plt.plot(iterations, loss, colours['val_loss'])
-                plt.subplot(212)
-                plt.plot(iterations, loss, colours['val_loss'])
-
-            # Accuracy
-            if 'accuracy' in self.__logger['val']:
-                accuracy = self.__logger['val']['accuracy']
-                plt.subplot(211)
-                plt.plot(iterations, accuracy, colours['val_accuracy'] + 'o')
-                plt.plot(iterations, accuracy, colours['val_accuracy'])
-                plt.subplot(212)
-                plt.plot(iterations, accuracy, colours['val_accuracy'] + 'o')
-                plt.plot(iterations, accuracy, colours['val_accuracy'])
-
-            # Accuracy Top-5
-            if 'accuracy top-5' in self.__logger['val']:
-                accuracy = self.__logger['val']['accuracy top-5']
-                plt.subplot(211)
-                plt.plot(iterations, accuracy, colours['val_accuracy_top-5'] + '.')
-                plt.plot(iterations, accuracy, colours['val_accuracy_top-5'])
-                plt.subplot(212)
-                plt.plot(iterations, accuracy, colours['val_accuracy_top-5'] + '.')
-                plt.plot(iterations, accuracy, colours['val_accuracy_top-5'])
-
-        # Plot max accuracy
-        max_iter = np.max(all_iterations + [0])
-        plt.subplot(211)
-        plt.plot([0, max_iter], [1, 1], colours['max_accuracy'] + '-')
-        plt.subplot(212)
-        plt.plot([0, max_iter], [1, 1], colours['max_accuracy'] + '-')
-        plt.axis([0, max_iter, 0, 1])  # limit height to 1
-
-        # Fill labels
-        # plt.ylabel('Loss/Accuracy')
-        plt.xlabel('Iteration')
-        plt.subplot(211)
-        plt.title('Training progress')
-
-        # Create plots dir
-        if not os.path.isdir(self.plot_path):
-            os.makedirs(self.plot_path)
-
-        # Save figure
-        plot_file = self.plot_path + '/iter_' + str(max_iter) + '.jpg'
-        plt.savefig(plot_file)
-        if not self.silence:
-            logging.info("Progress plot saved in " + plot_file)
+            logging.info("<<< Progress plot saved in " + plot_file + ' >>>')
 
         # Close plot window
         plt.close()
@@ -3655,8 +3155,8 @@
         prev_layer = in_layer
         for n in range(nb_layers):
             if name is not None:
-                name_dense = name+'_'+str(n)
-                name_merge = 'merge'+name+'_'+str(n)
+                name_dense = name + '_' + str(n)
+                name_merge = 'merge' + name + '_' + str(n)
             else:
                 name_dense = None
                 name_merge = None
@@ -3686,10 +3186,10 @@
         """
 
         if name is not None:
-            name_batch = 'batchnormalization'+name
-            name_activ = 'activation'+name
-            name_conv = 'convolution2d'+name
-            name_drop = 'dropout'+name
+            name_batch = 'batchnormalization' + name
+            name_activ = 'activation' + name
+            name_conv = 'convolution2d' + name
+            name_drop = 'dropout' + name
         else:
             name_batch = None
             name_activ = None
@@ -3787,7 +3287,8 @@
         x = Concat(cropping=[None, None, 'center', 'center'])([skip_conn, x])
 
         # Dense Block
-        x = self.add_dense_block(x, nb_layers, growth, drop, init_weights, name=name)  # (growth*nb_layers) feature maps added
+        x = self.add_dense_block(x, nb_layers, growth, drop, init_weights,
+                                 name=name)  # (growth*nb_layers) feature maps added
         return x
 
     def Empty(self, nOutput, input):
