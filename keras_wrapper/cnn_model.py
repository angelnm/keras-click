--- conflicted
+++ resolved
@@ -1965,15 +1965,9 @@
         self.model.add_node(Dense(nOutput, activation='softmax'), name='loss_OnevsOne', input='loss_OnevsOne/drop')
         # Output
         self.model.add_output(name='loss_OnevsOne/output', input='loss_OnevsOne')
-<<<<<<< HEAD
     
     
     def add_One_vs_One_Inception(self, input, input_shape, id_branch, nOutput=2, activation='softmax'):
-=======
-
-
-    def add_One_vs_One_Inception(self, input, input_shape, id_branch, nOutput=2):
->>>>>>> a9004806
         """
             Builds a simple One_vs_One_Inception network with 2 inception layers on the top of the current model (useful for ECOC_loss models).
         """
@@ -1990,23 +1984,13 @@
         self.model.add_node(Dropout(0.5),
                             name='fc_OnevsOne_'+str(id_branch)+'/drop', input='fc_OnevsOne_'+str(id_branch)+'/flatten')
         output_name = 'fc_OnevsOne_'+str(id_branch)
-<<<<<<< HEAD
         self.model.add_node(Dense(nOutput, activation=activation), 
-=======
-        self.model.add_node(Dense(nOutput, activation='softmax'),
->>>>>>> a9004806
                             name=output_name, input='fc_OnevsOne_'+str(id_branch)+'/drop')
 
         return output_name
-<<<<<<< HEAD
         
         
     def add_One_vs_One_Inception_Functional(self, input, input_shape, id_branch, nOutput=2, activation='softmax'):
-=======
-
-
-    def add_One_vs_One_Inception_Functional(self, input, input_shape, id_branch, nOutput=2):
->>>>>>> a9004806
         """
             Builds a simple One_vs_One_Inception network with 2 inception layers on the top of the current model (useful for ECOC_loss models).
         """
@@ -2024,7 +2008,6 @@
         output_name = 'fc_OnevsOne_'+str(id_branch)
         x = Flatten(name='fc_OnevsOne_'+str(id_branch)+'/flatten')                (x)
         x = Dropout(0.5, name='fc_OnevsOne_'+str(id_branch)+'/drop')              (x)
-<<<<<<< HEAD
         out_node = Dense(nOutput, activation=activation, name=output_name)         (x)
         
         return out_node
@@ -2032,15 +2015,6 @@
     
     
     def add_One_vs_One_3x3_Functional(self, input, input_shape, id_branch, nkernels, nOutput=2, activation='softmax'):
-=======
-        out_node = Dense(nOutput, activation='softmax', name=output_name)         (x)
-
-        return out_node
-
-
-
-    def add_One_vs_One_3x3_Functional(self, input, input_shape, id_branch, nkernels, nOutput=2):
->>>>>>> a9004806
 
         # 3x3 convolution
         out_3x3 = Convolution2D(nkernels, 3, 3, name='3x3/ecoc_'+str(id_branch), activation='relu')            (input)
@@ -2052,21 +2026,12 @@
         output_name = 'fc_OnevsOne_'+str(id_branch)+'/out'
         x = Flatten(name='fc_OnevsOne_'+str(id_branch)+'/flatten')                (x)
         x = Dropout(0.5, name='fc_OnevsOne_'+str(id_branch)+'/drop')              (x)
-<<<<<<< HEAD
         out_node = Dense(nOutput, activation=activation, name=output_name)         (x)
         
         return out_node
     
     
     def add_One_vs_One_3x3_double_Functional(self, input, input_shape, id_branch, nOutput=2, activation='softmax'):
-=======
-        out_node = Dense(nOutput, activation='softmax', name=output_name)         (x)
-
-        return out_node
-
-
-    def add_One_vs_One_3x3_double_Functional(self, input, input_shape, id_branch, nOutput=2):
->>>>>>> a9004806
 
         # 3x3 convolution
         out_3x3 = Convolution2D(64, 3, 3, name='3x3_1/ecoc_'+str(id_branch), activation='relu')          (input)
@@ -2081,13 +2046,8 @@
         output_name = 'fc_OnevsOne_'+str(id_branch)+'/out'
         x = Flatten(name='fc_OnevsOne_'+str(id_branch)+'/flatten')                (x)
         x = Dropout(0.5, name='fc_OnevsOne_'+str(id_branch)+'/drop')              (x)
-<<<<<<< HEAD
         out_node = Dense(nOutput, activation=activation, name=output_name)         (x)
         
-=======
-        out_node = Dense(nOutput, activation='softmax', name=output_name)         (x)
-
->>>>>>> a9004806
         return out_node
 
 
@@ -2116,17 +2076,10 @@
         self.model.add_node(Dense(nOutput, activation='softmax'), name='loss_OnevsOne', input='loss_OnevsOne/drop')
         # Output
         self.model.add_output(name='loss_OnevsOne/output', input='loss_OnevsOne')
-<<<<<<< HEAD
     
     
     
     def add_One_vs_One_Inception_v2(self, input, input_shape, id_branch, nOutput=2, activation='softmax'):
-=======
-
-
-
-    def add_One_vs_One_Inception_v2(self, input, input_shape, id_branch, nOutput=2):
->>>>>>> a9004806
         """
             Builds a simple One_vs_One_Inception_v2 network with 2 inception layers on the top of the current model (useful for ECOC_loss models).
         """
@@ -2143,11 +2096,7 @@
         self.model.add_node(Dropout(0.5),
                             name='fc_OnevsOne_'+str(id_branch)+'/drop', input='fc_OnevsOne_'+str(id_branch)+'/flatten')
         output_name = 'fc_OnevsOne_'+str(id_branch)
-<<<<<<< HEAD
         self.model.add_node(Dense(nOutput, activation=activation), 
-=======
-        self.model.add_node(Dense(nOutput, activation='softmax'),
->>>>>>> a9004806
                             name=output_name, input='fc_OnevsOne_'+str(id_branch)+'/drop')
 
         return output_name
@@ -2236,7 +2185,6 @@
         out_node = merge([x_b1, x_b2, x_b3, x_b4], mode='concat', concat_axis=1, name=out_name)
 
         return [out_node, out_name]
-<<<<<<< HEAD
     
     
     def add_One_vs_One_Merge(self, inputs_list, nOutput, activation='softmax'):
@@ -2245,47 +2193,24 @@
         self.model.add_node(Dropout(0.5), name='final_loss/drop', input='ecoc_loss')
         self.model.add_node(Dense(nOutput, activation=activation), name='final_loss', input='final_loss/drop') # apply final joint prediction
         
-=======
-
-
-    def add_One_vs_One_Merge(self, inputs_list, nOutput):
-
-        self.model.add_node(Flatten(), name='ecoc_loss', inputs=inputs_list, merge_mode='concat') # join outputs from OneVsOne classifers
-        self.model.add_node(Dropout(0.5), name='final_loss/drop', input='ecoc_loss')
-        self.model.add_node(Dense(nOutput, activation='softmax'), name='final_loss', input='final_loss/drop') # apply final joint prediction
-
->>>>>>> a9004806
         # Outputs
         self.model.add_output(name='ecoc_loss/output', input='ecoc_loss')
         self.model.add_output(name='final_loss/output', input='final_loss')
 
         return ['ecoc_loss/output', 'final_loss/output']
-<<<<<<< HEAD
     
     
     
     def add_One_vs_One_Merge_Functional(self, inputs_list, nOutput, activation='softmax'):
         
-=======
-
-
-
-    def add_One_vs_One_Merge_Functional(self, inputs_list, nOutput):
-
->>>>>>> a9004806
         # join outputs from OneVsOne classifers
         ecoc_loss_name = 'ecoc_loss'
         final_loss_name = 'final_loss/out'
         ecoc_loss = merge(inputs_list, name=ecoc_loss_name, mode='concat', concat_axis=1)
         drop = Dropout(0.5, name='final_loss/drop')                                (ecoc_loss)
         # apply final joint prediction
-<<<<<<< HEAD
         final_loss = Dense(nOutput, activation=activation, name=final_loss_name)    (drop)
         
-=======
-        final_loss = Dense(nOutput, activation='softmax', name=final_loss_name)    (drop)
-
->>>>>>> a9004806
         in_node = self.model.layers[0].name
         in_node = self.model.get_layer(in_node).output
         self.model = Model(input=in_node, output=[ecoc_loss, final_loss])
