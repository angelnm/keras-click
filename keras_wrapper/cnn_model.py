--- conflicted
+++ resolved
@@ -80,12 +80,8 @@
 
     try:  # Try to save model at one time
         model_wrapper.model.save(model_name + '.h5')
-<<<<<<< HEAD
-    except:  # Split saving in model structure / weights
-=======
     except Exception as e: # Split saving in model structure / weights
         logging.info(str(e))
->>>>>>> 962c6986
         # Save model structure
         json_string = model_wrapper.model.to_json()
         open(model_name + '_structure.json', 'w').write(json_string)
@@ -141,17 +137,6 @@
             model_name = model_path + "/update_" + iteration
 
     logging.info("<<< Loading model from " + model_name + "_Model_Wrapper.pkl ... >>>")
-<<<<<<< HEAD
-    # try:
-    logging.info("<<< Loading model from " + model_name + ".h5 ... >>>")
-    model = load_model(model_name + '.h5', compile=compile)
-    # except:
-    #     # Load model structure
-    #     logging.info("<<< Failed -> Loading model from " + model_name + "_structure.json' ... >>>")
-    #     model = model_from_json(open(model_name + '_structure.json').read(), custom_objects=custom_objects)
-    #     # Load model weights
-    #     model.load_weights(model_name + '_weights.h5')
-=======
     try:
         logging.info("<<< Loading model from " + model_name + ".h5 ... >>>")
         model = load_model(model_name + '.h5', compile=compile)
@@ -162,7 +147,6 @@
         model = model_from_json(open(model_name + '_structure.json').read(), custom_objects=custom_objects)
         # Load model weights
         model.load_weights(model_name + '_weights.h5')
->>>>>>> 962c6986
 
     # Load auxiliary models for optimized search
     if os.path.exists(model_name + '_structure_init.json') and os.path.exists(model_name + '_weights_init.h5') and os.path.exists(model_name + '_structure_next.json') and os.path.exists(model_name + '_weights_next.h5'):
@@ -235,12 +219,8 @@
         logging.info("<<< Loading model from " + model_path + ".h5 ... >>>")
         model.model.set_weights(load_model(model_path + '.h5', compile=False).get_weights())
 
-<<<<<<< HEAD
-    except:
-=======
     except Exception as e:
         logging.info(str(e))
->>>>>>> 962c6986
         # Load model structure
         logging.info("<<< Failed -> Loading model from " + model_path + "_weights.h5' ... >>>")
         # Load model weights
