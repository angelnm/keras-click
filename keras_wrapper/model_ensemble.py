# -*- coding: utf-8 -*-
from __future__ import print_function
import logging
import math
import sys
import time
import numpy as np
from keras_wrapper.dataset import Data_Batch_Generator
from keras_wrapper.utils import one_hot_2_indices, checkParameters
<<<<<<< HEAD
from keras_wrapper.search import beam_search, interactive_beam_search
=======
from keras_wrapper.search import beam_search

logging.basicConfig(level=logging.INFO, format='[%(asctime)s] %(message)s', datefmt='%d/%m/%Y %H:%M:%S')
logger = logging.getLogger(__name__)
>>>>>>> 5bd7bb2d
try:
    import cupy as cp
    cupy = True
except:
    import numpy as cp
    logger.info('<<< Cupy not available. Using numpy. >>>')
    cupy = False


class BeamSearchEnsemble:
    def __init__(self, models, dataset, params_prediction, model_weights=None, n_best=False, verbose=0):
        """

        :param models:
        :param dataset:
        :param params_prediction:
        """
        self.models = models
        self.dataset = dataset
        self.params = params_prediction
        self.optimized_search = params_prediction.get('optimized_search', False)
        self.return_alphas = params_prediction.get('coverage_penalty', False) or params_prediction.get('pos_unk', False)
        self.n_best = n_best
        self.verbose = verbose
        self.model_weights = np.asarray([1. / len(models)] * len(models), dtype='float32') if (model_weights is None) or (model_weights == []) else np.asarray(model_weights, dtype='float32')
        self._dynamic_display = ((hasattr(sys.stdout, 'isatty') and sys.stdout.isatty()) or 'ipykernel' in sys.modules)
        if self.verbose > 0:
            logger.info('<<< "Optimized search: %s >>>' % str(self.optimized_search))

    # PREDICTION FUNCTIONS: Functions for making prediction on input samples
    def predict_cond_optimized(self, X, states_below, params, ii, prev_outs):
        """
        Call the prediction functions of all models, according to their inputs
        :param X: Input data
        :param states_below: Previously generated words (in case of conditional models)
        :param params: Model parameters
        :param ii: Decoding time-step
        :param prev_outs: Only for optimized models. Outputs from the previous time-step.
        :return: Combined outputs from the ensemble
        """
        probs_list = None
        alphas_list = None
        prev_outs_list = []
        for i, model in list(enumerate(self.models)):
            [model_probs, next_outs] = model.predict_cond_optimized(X,
                                                                    states_below,
                                                                    params,
                                                                    ii,
                                                                    prev_out=prev_outs[i])
            # We introduce an additional dimension to the output of each model for stacking probs
            if probs_list is None:
                probs_list = model_probs[None]
            else:
                probs_list = cp.vstack((probs_list, model_probs[None]))
            if self.return_alphas:
                if alphas_list is None:
                    alphas_list = next_outs[-1][0][None]
                else:
                    alphas_list = np.vstack((alphas_list, next_outs[-1][0][None]))
                next_outs = next_outs[:-1]
            prev_outs_list.append(next_outs)
        probs = cp.sum(cp.asarray(self.model_weights[:, None, None]) * probs_list, axis=0)
        alphas = np.sum(self.model_weights[:, None, None] * alphas_list, axis=0) if self.return_alphas else None
        return probs, prev_outs_list, alphas

    def predict_cond(self, X, states_below, params, ii):
        """
        Call the prediction functions of all models, according to their inputs
        :param models: List of models in the ensemble
        :param X: Input data
        :param states_below: Previously generated words (in case of conditional models)
        :param params: Model parameters
        :param ii: Decoding time-step
        :return: Combined outputs from the ensemble
        """

        probs_list = []
        prev_outs_list = []
        alphas_list = []
        for i, model in list(enumerate(self.models)):
            probs_list.append(model.predict_cond(X, states_below, params, ii))

        probs = sum(probs_list[i] * self.model_weights[i] for i in range(len(self.models)))

        if self.return_alphas:
            alphas = np.asarray(sum(alphas_list[i] for i in range(len(self.models))))
        else:
            alphas = None
        return probs

    def predictBeamSearchNet(self):
        """
        Approximates by beam search the best predictions of the net on the dataset splits chosen.
        Params from config that affect the sarch process:
            * max_batch_size: size of the maximum batch loaded into memory
            * n_parallel_loaders: number of parallel data batch loaders
            * normalization: apply data normalization on images/features or not (only if using images/features as input)
            * mean_substraction: apply mean data normalization on images or not (only if using images as input)
            * predict_on_sets: list of set splits for which we want to extract the predictions ['train', 'val', 'test']
            * optimized_search: boolean indicating if the used model has the optimized Beam Search implemented
             (separate self.model_init and self.model_next models for reusing the information from previous timesteps).

        The following attributes must be inserted to the model when building an optimized search model:

            * ids_inputs_init: list of input variables to model_init (must match inputs to conventional model)
            * ids_outputs_init: list of output variables of model_init (model probs must be the first output)
            * ids_inputs_next: list of input variables to model_next (previous word must be the first input)
            * ids_outputs_next: list of output variables of model_next (model probs must be the first output and
                                the number of out variables must match the number of in variables)
            * matchings_init_to_next: dictionary from 'ids_outputs_init' to 'ids_inputs_next'
            * matchings_next_to_next: dictionary from 'ids_outputs_next' to 'ids_inputs_next'

        :returns predictions: dictionary with set splits as keys and matrices of predictions as values.
        """

        # Check input parameters and recover default values if needed
        default_params = {'max_batch_size': 50,
                          'n_parallel_loaders': 8,
                          'beam_size': 5,
                          'normalize': False,
                          'normalization_type': None,
                          'mean_substraction': False,
                          'predict_on_sets': ['val'],
                          'maxlen': 20,
                          'n_samples': -1,
                          'model_inputs': ['source_text', 'state_below'],
                          'model_outputs': ['description'],
                          'dataset_inputs': ['source_text', 'state_below'],
                          'dataset_outputs': ['description'],
                          'sampling_type': 'max_likelihood',
                          'words_so_far': False,
                          'optimized_search': False,
                          'pos_unk': False,
                          'state_below_index': -1,
                          'state_below_maxlen': -1,
                          'search_pruning': False,
                          'normalize_probs': False,
                          'alpha_factor': 0.0,
                          'coverage_penalty': False,
                          'length_penalty': False,
                          'length_norm_factor': 0.0,
                          'coverage_norm_factor': 0.0,
                          'output_max_length_depending_on_x': False,
                          'output_max_length_depending_on_x_factor': 3,
                          'output_min_length_depending_on_x': False,
                          'output_min_length_depending_on_x_factor': 2,
                          'attend_on_output': False,  # Set to True if the model is a Transformer-like
                          'glossary': None
                          }
        params = checkParameters(self.params, default_params)
        predictions = dict()
        for s in params['predict_on_sets']:
            logger.info("\n <<< Predicting outputs of " + s + " set >>>")
            if len(params['model_inputs']) == 0:
                raise AssertionError('We need at least one input!')
            if not params['optimized_search']:  # use optimized search model if available
                if params['pos_unk']:
                    raise AssertionError('PosUnk is not supported with non-optimized beam search methods')
            params['pad_on_batch'] = self.dataset.pad_on_batch[params['dataset_inputs'][-1]]
            # Calculate how many interations are we going to perform
            if params['n_samples'] < 1:
                n_samples = eval("self.dataset.len_" + s)
                num_iterations = int(math.ceil(float(n_samples)))  # / params['batch_size']))

                # Prepare data generator: We won't use an Homogeneous_Data_Batch_Generator here
                # TODO: We prepare data as model 0... Different data preparators for each model?
                data_gen = Data_Batch_Generator(s,
                                                self.models[0],
                                                self.dataset,
                                                num_iterations,
                                                batch_size=1,
                                                normalization=params['normalize'],
                                                normalization_type=params['normalization_type'],
                                                data_augmentation=False,
                                                mean_substraction=params['mean_substraction'],
                                                predict=True).generator()
            else:
                n_samples = params['n_samples']
                num_iterations = int(math.ceil(float(n_samples)))  # / params['batch_size']))

                # Prepare data generator: We won't use an Homogeneous_Data_Batch_Generator here
                data_gen = Data_Batch_Generator(s,
                                                self.models[0],
                                                self.dataset,
                                                num_iterations,
                                                batch_size=1,
                                                normalization=params['normalize'],
                                                normalization_type=params['normalization_type'],
                                                data_augmentation=False,
                                                mean_substraction=params['mean_substraction'],
                                                predict=False,
                                                random_samples=n_samples).generator()
            if params['n_samples'] > 0:
                references = []
                sources_sampling = []
            best_samples = []
            if params['pos_unk']:
                best_alphas = []
                sources = []

            total_cost = 0
            sampled = 0
            start_time = time.time()
            eta = -1
            if self.n_best:
                n_best_list = []
            for _ in range(num_iterations):
                data = next(data_gen)
                X = dict()
                if params['n_samples'] > 0:
                    s_dict = {}
                    for input_id in params['model_inputs']:
                        X[input_id] = data[0][input_id]
                        s_dict[input_id] = X[input_id]
                    sources_sampling.append(s_dict)

                    Y = dict()
                    for output_id in params['model_outputs']:
                        Y[output_id] = data[1][output_id]
                else:
                    s_dict = {}
                    for input_id in params['model_inputs']:
                        X[input_id] = data[input_id]
                        if params['pos_unk']:
                            s_dict[input_id] = X[input_id]
                    if params['pos_unk']:
                        sources.append(s_dict)

                for i in range(len(X[params['model_inputs'][0]])):
                    sampled += 1
                    sys.stdout.write("Sampling %d/%d  -  ETA: %ds " % (sampled, n_samples, int(eta)))
                    if not hasattr(self, '_dynamic_display') or self._dynamic_display:
                        sys.stdout.write('\r')
                    else:
                        sys.stdout.write('\n')
                    sys.stdout.flush()
                    x = dict()
                    for input_id in params['model_inputs']:
                        x[input_id] = np.asarray([X[input_id][i]])
                    samples, scores, alphas = beam_search(self,
                                                          x,
                                                          params,
                                                          null_sym=self.dataset.extra_words['<null>'],
                                                          return_alphas=self.return_alphas,
                                                          model_ensemble=True,
                                                          n_models=len(self.models))

                    if params['length_penalty'] or params['coverage_penalty']:
                        if params['length_penalty']:
                            length_penalties = [((5 + len(sample)) ** params['length_norm_factor'] / (5 + 1) ** params['length_norm_factor'])
                                                # this 5 is a magic number by Google...
                                                for sample in samples]
                        else:
                            length_penalties = [1.0 for _ in samples]

                        if params['coverage_penalty']:
                            coverage_penalties = []
                            for k, sample in list(enumerate(samples)):
                                # We assume that source sentences are at the first position of x
                                x_sentence = x[params['model_inputs'][0]][0]
                                alpha = np.asarray(alphas[k])
                                cp_penalty = 0.0
                                for cp_i in range(len(x_sentence)):
                                    att_weight = 0.0
                                    for cp_j in range(len(sample)):
                                        att_weight += alpha[cp_j, cp_i]
                                    cp_penalty += np.log(min(att_weight, 1.0))
                                coverage_penalties.append(params['coverage_norm_factor'] * cp_penalty)
                        else:
                            coverage_penalties = [0.0 for _ in samples]
                        scores = [co / lp + cov_p for co, lp, cov_p in zip(scores, length_penalties, coverage_penalties)]

                    elif params['normalize_probs']:
                        counts = [len(sample) ** params['alpha_factor'] for sample in samples]
                        scores = [co / cn for co, cn in zip(scores, counts)]

                    if self.n_best:
                        n_best_indices = np.argsort(scores)
                        n_best_scores = np.asarray(scores)[n_best_indices]
                        n_best_samples = np.asarray(samples)[n_best_indices]
                        if alphas is not None:
                            n_best_alphas = [np.stack(alphas[i]) for i in n_best_indices]
                        else:
                            n_best_alphas = [None] * len(n_best_indices)
                        n_best_list.append([n_best_samples, n_best_scores, n_best_alphas])
                    best_score = np.argmin(scores)
                    best_sample = samples[best_score]
                    best_samples.append(best_sample)
                    if params['pos_unk']:
                        best_alphas.append(np.asarray(alphas[best_score]))
                    total_cost += scores[best_score]
                    eta = (n_samples - sampled) * (time.time() - start_time) / sampled
                    if params['n_samples'] > 0:
                        for output_id in params['model_outputs']:
                            references.append(Y[output_id][i])

            sys.stdout.write('Total cost of the translations: %f \t '
                             'Average cost of the translations: %f\n' % (total_cost, total_cost / n_samples))
            sys.stdout.write('The sampling took: %f secs (Speed: %f sec/sample)\n' %
                             ((time.time() - start_time), (time.time() - start_time) / n_samples))

            sys.stdout.flush()
            if self.n_best:
                if params['pos_unk']:
                    predictions[s] = (np.asarray(best_samples), np.asarray(best_alphas), sources), n_best_list
                else:
                    predictions[s] = np.asarray(best_samples), n_best_list
            else:
                if params['pos_unk']:
                    predictions[s] = (np.asarray(best_samples), np.asarray(best_alphas), sources)
                else:
                    predictions[s] = np.asarray(best_samples)

        if params['n_samples'] < 1:
            return predictions
        else:
            return predictions, references, sources_sampling

    def sample_beam_search(self, src_sentence):
        """

        :param src_sentence:
        :return:
        """
        # Check input parameters and recover default values if needed
        default_params = {'max_batch_size': 50,
                          'n_parallel_loaders': 8,
                          'beam_size': 5,
                          'normalize': False,
                          'mean_substraction': True,
                          'predict_on_sets': ['val'],
                          'maxlen': 20,
                          'n_samples': 1,
                          'model_inputs': ['source_text', 'state_below'],
                          'model_outputs': ['description'],
                          'dataset_inputs': ['source_text', 'state_below'],
                          'dataset_outputs': ['description'],
                          'sampling_type': 'max_likelihood',
                          'words_so_far': False,
                          'optimized_search': False,
                          'state_below_index': -1,
                          'state_below_maxlen': -1,
                          'output_text_index': 0,
                          'search_pruning': False,
                          'pos_unk': False,
                          'normalize_probs': False,
                          'alpha_factor': 0.0,
                          'coverage_penalty': False,
                          'length_penalty': False,
                          'length_norm_factor': 0.0,
                          'coverage_norm_factor': 0.0,
                          'output_max_length_depending_on_x': False,
                          'output_max_length_depending_on_x_factor': 3,
                          'output_min_length_depending_on_x': False,
                          'output_min_length_depending_on_x_factor': 2,
                          'attend_on_output': False,  # Set to True if the model is a Transformer-like
                          'glossary': None
                          }
        params = checkParameters(self.params, default_params)
        params['pad_on_batch'] = self.dataset.pad_on_batch[params['dataset_inputs'][-1]]
        params['n_samples'] = 1
        if self.n_best:
            n_best_list = []
        X = dict()
        for input_id in params['model_inputs']:
            X[input_id] = src_sentence
        x = dict()
        for input_id in params['model_inputs']:
            x[input_id] = np.asarray([X[input_id]])
        samples, scores, alphas = beam_search(self, x, params,
                                              null_sym=self.dataset.extra_words['<null>'],
                                              return_alphas=self.return_alphas,
                                              model_ensemble=True,
                                              n_models=len(self.models))

        if params['length_penalty'] or params['coverage_penalty']:
            if params['length_penalty']:
                length_penalties = [((5 + len(sample)) ** params['length_norm_factor'] / (5 + 1) ** params['length_norm_factor'])  # this 5 is a magic number by Google...
                                    for sample in samples]
            else:
                length_penalties = [1.0 for _ in samples]

            if params['coverage_penalty']:
                coverage_penalties = []
                for k, sample in list(enumerate(samples)):
                    # We assume that source sentences are at the first position of x
                    x_sentence = x[params['model_inputs'][0]][0]
                    alpha = np.asarray(alphas[k])
                    cp_penalty = 0.0
                    for cp_i in range(len(x_sentence)):
                        att_weight = 0.0
                        for cp_j in range(len(sample)):
                            att_weight += alpha[cp_j, cp_i]
                        cp_penalty += np.log(min(att_weight, 1.0))
                    coverage_penalties.append(params['coverage_norm_factor'] * cp_penalty)
            else:
                coverage_penalties = [0.0 for _ in samples]
            scores = [co / lp + cov_p for co, lp, cov_p in zip(scores, length_penalties, coverage_penalties)]

        elif params['normalize_probs']:
            counts = [len(sample) ** params['alpha_factor'] for sample in samples]
            scores = [co / cn for co, cn in zip(scores, counts)]

        if self.n_best:
            n_best_indices = np.argsort(scores)
            n_best_scores = np.asarray(scores)[n_best_indices]
            n_best_samples = np.asarray(samples)[n_best_indices]
            if alphas is not None:
                n_best_alphas = [np.stack(alphas[i]) for i in n_best_indices]
            else:
                n_best_alphas = [None] * len(n_best_indices)
            n_best_list.append([n_best_samples, n_best_scores, n_best_alphas])

        best_score_idx = np.argmin(scores)
        best_sample = samples[best_score_idx]
        if params['pos_unk']:
            best_alphas = np.asarray(alphas[best_score_idx])
        else:
            best_alphas = None
        if self.n_best:
            return (np.asarray(best_sample), scores[best_score_idx], np.asarray(best_alphas)), n_best_list
        else:
            return np.asarray(best_sample), scores[best_score_idx], np.asarray(best_alphas)

    def score_cond_model(self, X, Y, params, null_sym=2):
        """
        Beam search method for Cond models.
        (https://en.wikibooks.org/wiki/Artificial_Intelligence/Search/Heuristic_search/Beam_search)
        The algorithm in a nutshell does the following:

        1. k = beam_size
        2. open_nodes = [[]] * k
        3. while k > 0:

            3.1. Given the inputs, get (log) probabilities for the outputs.

            3.2. Expand each open node with all possible output.

            3.3. Prune and keep the k best nodes.

            3.4. If a sample has reached the <eos> symbol:

                3.4.1. Mark it as final sample.

                3.4.2. k -= 1

            3.5. Build new inputs (state_below) and go to 1.

        4. return final_samples, final_scores

        :param X: Model inputs.
        :param Y: Outputs to score.
        :param params: Search parameters
        :param null_sym: <null> symbol
        :return: UNSORTED list of [k_best_samples, k_best_scores] (k: beam size)
        """
        # we must include an additional dimension if the input for each timestep are all the generated "words_so_far"
        pad_on_batch = params['pad_on_batch']
        score = 0.0
        if self.return_alphas:
            all_alphas = []
        else:
            all_alphas = None
        if params['words_so_far']:
            state_below = np.asarray([[null_sym]]) \
                if pad_on_batch else np.asarray([np.zeros((params['maxlen'], params['maxlen']))])
        else:
            state_below = np.asarray([null_sym]) \
                if pad_on_batch else np.asarray([np.zeros(params['state_below_maxlen']) + null_sym])

        prev_outs = [None] * len(self.models)
        for ii in range(len(Y)):
            # for every possible live sample calc prob for every possible label
            if self.optimized_search:  # use optimized search model if available
                [probs, prev_outs, alphas] = self.predict_cond_optimized(X, state_below, params, ii, prev_outs)
            else:
                probs = self.predict_cond(X, state_below, params, ii)
            # total score for every sample is sum of -log of word prb
            score -= cp.log(probs[0, int(Y[ii])])
            state_below = np.asarray([Y[:ii + 1]], dtype='int64')
            if self.return_alphas:
                all_alphas.append(alphas[0])
            # we must include an additional dimension if the input for each timestep are all the generated words so far
            if pad_on_batch:
                state_below = np.hstack((np.zeros((state_below.shape[0], 1), dtype='int64') + null_sym, state_below))
                if params['words_so_far']:
                    state_below = np.expand_dims(state_below, axis=0)
            else:
                state_below = np.hstack((np.zeros((state_below.shape[0], 1), dtype='int64'), state_below,
                                         np.zeros((state_below.shape[0],
                                                   max(params['maxlen'] - state_below.shape[1] - 1, 0)),
                                                  dtype='int64')))

                if params['words_so_far']:
                    state_below = np.expand_dims(state_below, axis=0)
                    state_below = np.hstack((state_below,
                                             np.zeros((state_below.shape[0], params['maxlen'] - state_below.shape[1],
                                                       state_below.shape[2]))))

            if self.optimized_search and ii > 0:
                for n_model in range(len(self.models)):
                    # filter next search inputs w.r.t. remaining samples
                    for idx_vars in range(len(prev_outs[n_model])):
                        prev_outs[n_model][idx_vars] = prev_outs[n_model][idx_vars]
        if cupy:
            score = cp.asnumpy(score)

        return score, all_alphas

    def scoreNet(self):
        """
        Approximates by beam search the best predictions of the net on the dataset splits chosen.
        Params from config that affect the sarch process:
            * max_batch_size: size of the maximum batch loaded into memory
            * n_parallel_loaders: number of parallel data batch loaders
            * normalization: apply data normalization on images/features or not (only if using images/features as input)
            * mean_substraction: apply mean data normalization on images or not (only if using images as input)
            * predict_on_sets: list of set splits for which we want to extract the predictions ['train', 'val', 'test']
            * optimized_search: boolean indicating if the used model has the optimized Beam Search implemented
             (separate self.model_init and self.model_next models for reusing the information from previous timesteps).

        The following attributes must be inserted to the model when building an optimized search model:

            * ids_inputs_init: list of input variables to model_init (must match inputs to conventional model)
            * ids_outputs_init: list of output variables of model_init (model probs must be the first output)
            * ids_inputs_next: list of input variables to model_next (previous word must be the first input)
            * ids_outputs_next: list of output variables of model_next (model probs must be the first output and
                                the number of out variables must match the number of in variables)
            * matchings_init_to_next: dictionary from 'ids_outputs_init' to 'ids_inputs_next'
            * matchings_next_to_next: dictionary from 'ids_outputs_next' to 'ids_inputs_next'

        :returns predictions: dictionary with set splits as keys and matrices of predictions as values.
        """

        # Check input parameters and recover default values if needed
        default_params = {'max_batch_size': 50,
                          'n_parallel_loaders': 8,
                          'beam_size': 5,
                          'normalize': False,
                          'normalization_type': None,
                          'mean_substraction': False,
                          'predict_on_sets': ['val'],
                          'maxlen': 20,
                          'n_samples': -1,
                          'model_inputs': ['source_text', 'state_below'],
                          'model_outputs': ['description'],
                          'dataset_inputs': ['source_text', 'state_below'],
                          'dataset_outputs': ['description'],
                          'sampling_type': 'max_likelihood',
                          'words_so_far': False,
                          'optimized_search': False,
                          'state_below_index': -1,
                          'state_below_maxlen': -1,
                          'output_text_index': 0,
                          'pos_unk': False,
                          'normalize_probs': False,
                          'alpha_factor': 0.0,
                          'coverage_penalty': False,
                          'length_penalty': False,
                          'length_norm_factor': 0.0,
                          'coverage_norm_factor': 0.0,
                          'output_max_length_depending_on_x': False,
                          'output_max_length_depending_on_x_factor': 3,
                          'output_min_length_depending_on_x': False,
                          'output_min_length_depending_on_x_factor': 2,
                          'attend_on_output': False,  # Set to True if the model is a Transformer-like
                          'glossary': None
                          }
        params = checkParameters(self.params, default_params)

        scores_dict = dict()

        for s in params['predict_on_sets']:
            logger.info("<<< Scoring outputs of " + s + " set >>>")
            if len(params['model_inputs']) == 0:
                raise AssertionError('We need at least one input!')
            if not params['optimized_search']:  # use optimized search model if available
                if params['pos_unk']:
                    raise AssertionError('PosUnk is not supported with non-optimized beam search methods')
            params['pad_on_batch'] = self.dataset.pad_on_batch[params['dataset_inputs'][-1]]
            # Calculate how many interations are we going to perform
            n_samples = eval("self.dataset.len_" + s)
            num_iterations = int(math.ceil(float(n_samples)))  # / params['batch_size']))

            # Prepare data generator: We won't use an Homogeneous_Data_Batch_Generator here
            # TODO: We prepare data as model 0... Different data preparators for each model?
            data_gen = Data_Batch_Generator(s,
                                            self.models[0],
                                            self.dataset,
                                            num_iterations,
                                            shuffle=False,
                                            batch_size=1,
                                            normalization=params['normalize'],
                                            normalization_type=params['normalization_type'],
                                            data_augmentation=False,
                                            mean_substraction=params['mean_substraction'],
                                            predict=False).generator()
            sources_sampling = []
            scores = []
            total_cost = 0
            sampled = 0
            start_time = time.time()
            eta = -1
            for _ in range(num_iterations):
                data = next(data_gen)
                X = dict()
                s_dict = {}
                for input_id in params['model_inputs']:
                    X[input_id] = data[0][input_id]
                    s_dict[input_id] = X[input_id]
                sources_sampling.append(s_dict)

                Y = dict()
                for output_id in params['model_outputs']:
                    Y[output_id] = data[1][output_id]

                for i in range(len(X[params['model_inputs'][0]])):
                    sampled += 1

                    if not hasattr(self, '_dynamic_display') or self._dynamic_display:
                        sys.stdout.write('\r')
                    else:
                        sys.stdout.write('\n')
                    sys.stdout.write("Scored %d/%d  -  ETA: %ds " % (sampled, n_samples, int(eta)))
                    sys.stdout.flush()
                    x = dict()

                    for input_id in params['model_inputs']:
                        x[input_id] = np.asarray([X[input_id][i]])
                    sample = one_hot_2_indices([Y[params['dataset_outputs'][params['output_text_index']]][i]],
                                               pad_sequences=True, verbose=0)[0]
                    score, alphas = self.score_cond_model(x, sample, params,
                                                          null_sym=self.dataset.extra_words['<null>'])

                    if params['length_penalty'] or params['coverage_penalty']:
                        if params['length_penalty']:
                            length_penalty = ((5 + len(sample)) ** params['length_norm_factor'] / (5 + 1) ** params['length_norm_factor'])  # this 5 is a magic number by Google...
                        else:
                            length_penalty = 1.0

                        if params['coverage_penalty']:
                            # We assume that source sentences are at the first position of x
                            x_sentence = x[params['model_inputs'][0]][0]
                            alpha = np.asarray(alphas)
                            cp_penalty = 0.0
                            for cp_i in range(len(x_sentence)):
                                att_weight = 0.0
                                for cp_j in range(len(sample)):
                                    att_weight += alpha[cp_j, cp_i]
                                cp_penalty += np.log(min(att_weight, 1.0))
                            coverage_penalty = params['coverage_norm_factor'] * cp_penalty
                        else:
                            coverage_penalty = 0.0
                        score = score / length_penalty + coverage_penalty

                    elif params['normalize_probs']:
                        counts = float(len(sample) ** params['alpha_factor'])
                        score /= counts

                    scores.append(score)
                    total_cost += score
                    eta = (n_samples - sampled) * (time.time() - start_time) / sampled

            sys.stdout.write('Total cost of the translations: %f \t '
                             'Average cost of the translations: %f\n' % (total_cost, total_cost / n_samples))
            sys.stdout.write('The scoring took: %f secs (Speed: %f sec/sample)\n' %
                             ((time.time() - start_time), (time.time() - start_time) / n_samples))

            sys.stdout.flush()
            scores_dict[s] = scores
        return scores_dict

    def scoreSample(self, data):
        """
        Approximates by beam search the best predictions of the net on the dataset splits chosen.
        Params from config that affect the sarch process:
            * batch_size: size of the batch
            * n_parallel_loaders: number of parallel data batch loaders
            * normalization: apply data normalization on images/features or not (only if using images/features as input)
            * mean_substraction: apply mean data normalization on images or not (only if using images as input)
            * predict_on_sets: list of set splits for which we want to extract the predictions ['train', 'val', 'test']
            * optimized_search: boolean indicating if the used model has the optimized Beam Search implemented
             (separate self.model_init and self.model_next models for reusing the information from previous timesteps).

        The following attributes must be inserted to the model when building an optimized search model:

            * ids_inputs_init: list of input variables to model_init (must match inputs to conventional model)
            * ids_outputs_init: list of output variables of model_init (model probs must be the first output)
            * ids_inputs_next: list of input variables to model_next (previous word must be the first input)
            * ids_outputs_next: list of output variables of model_next (model probs must be the first output and
                                the number of out variables must match the number of in variables)
            * matchings_init_to_next: dictionary from 'ids_outputs_init' to 'ids_inputs_next'
            * matchings_next_to_next: dictionary from 'ids_outputs_next' to 'ids_inputs_next'

        :returns predictions: dictionary with set splits as keys and matrices of predictions as values.
        """

        # Check input parameters and recover default values if needed
        default_params = {'max_batch_size': 50,
                          'n_parallel_loaders': 8,
                          'beam_size': 5,
                          'normalize': False,
                          'mean_substraction': True,
                          'predict_on_sets': ['val'],
                          'maxlen': 20,
                          'n_samples': -1,
                          'pad_on_batch': True,
                          'model_inputs': ['source_text', 'state_below'],
                          'model_outputs': ['description'],
                          'dataset_inputs': ['source_text', 'state_below'],
                          'dataset_outputs': ['description'],
                          'sampling_type': 'max_likelihood',
                          'words_so_far': False,
                          'optimized_search': False,
                          'state_below_index': -1,
                          'output_text_index': 0,
                          'pos_unk': False,
                          'mapping': None,
                          'normalize_probs': False,
                          'alpha_factor': 0.0,
                          'coverage_penalty': False,
                          'length_penalty': False,
                          'length_norm_factor': 0.0,
                          'coverage_norm_factor': 0.0,
                          'output_max_length_depending_on_x': False,
                          'output_max_length_depending_on_x_factor': 3,
                          'output_min_length_depending_on_x': False,
                          'output_min_length_depending_on_x_factor': 2,
                          'attend_on_output': False,  # Set to True if the model is a Transformer-like
                          'glossary': None
                          }
        params = checkParameters(self.params, default_params)

        scores = []
        total_cost = 0
        sampled = 0
        X = dict()
        for i, input_id in list(enumerate(params['model_inputs'])):
            X[input_id] = data[0][i]
        Y = dict()
        for i, output_id in list(enumerate(params['model_outputs'])):
            Y[output_id] = data[1][i]

        for i in range(len(X[params['model_inputs'][0]])):
            sampled += 1
            x = dict()

            for input_id in params['model_inputs']:
                x[input_id] = np.asarray([X[input_id][i]])
            sample = one_hot_2_indices([Y[params['dataset_outputs'][params['output_text_index']]][i]],
                                       pad_sequences=params['pad_on_batch'], verbose=0)[0]
            score, alphas = self.score_cond_model(x, sample,
                                                  params,
                                                  null_sym=self.dataset.extra_words['<null>'])

            if params['length_penalty'] or params['coverage_penalty']:
                if params['length_penalty']:
                    length_penalty = ((5 + len(sample)) ** params['length_norm_factor'] / (5 + 1) ** params['length_norm_factor'])  # this 5 is a magic number by Google...
                else:
                    length_penalty = 1.0

                if params['coverage_penalty']:
                    # We assume that source sentences are at the first position of x
                    x_sentence = x[params['model_inputs'][0]][0]
                    alpha = np.asarray(alphas)
                    cp_penalty = 0.0
                    for cp_i in range(len(x_sentence)):
                        att_weight = 0.0
                        for cp_j in range(len(sample)):
                            att_weight += alpha[cp_j, cp_i]
                        cp_penalty += np.log(min(att_weight, 1.0))
                    coverage_penalty = params['coverage_norm_factor'] * cp_penalty
                else:
                    coverage_penalty = 0.0
                score = score / length_penalty + coverage_penalty
            elif params['normalize_probs']:
                counts = float(len(sample) ** params['alpha_factor'])
                score /= counts

            scores.append(score)
            total_cost += score
        return scores

    def BeamSearchNet(self):
        """
        DEPRECATED, use predictBeamSearchNet() instead.
        """
        logger.warning("Deprecated function, use predictBeamSearchNet() instead.")
        return self.predictBeamSearchNet()


class InteractiveBeamSearchSampler:
    def __init__(self, models, dataset, params_prediction, excluded_words=None, model_weights=None, n_best=False, verbose=0):
        """
        Class for sampling taking into account the user's feedback
        :param models:
        :param dataset:
        :param params_prediction:
        :param verbose:
        """
        self.models = models
        self.dataset = dataset
        self.params = params_prediction
        self.optimized_search = params_prediction.get('optimized_search', False)
        self.return_alphas = params_prediction.get('coverage_penalty', False) or params_prediction.get('pos_unk', False)
        self.n_best = n_best
        self.verbose = verbose
        self.excluded_words = excluded_words
        self.model_weights = np.asarray([1. / len(models)] * len(models), dtype='float32') if (model_weights is None) or (model_weights == []) else np.asarray(model_weights, dtype='float32')

        self._dynamic_display = ((hasattr(sys.stdout, 'isatty') and
                                  sys.stdout.isatty()) or
                                 'ipykernel' in sys.modules)
        if self.verbose > 0:
            logging.info('<<< "Optimized search: %s >>>' % str(self.optimized_search))

    # PREDICTION FUNCTIONS: Functions for making prediction on input samples
    def predict_cond_optimized(self, X, states_below, params, ii, prev_outs):
        """
        Call the prediction functions of all models, according to their inputs
        :param X: Input data
        :param states_below: Previously generated words (in case of conditional models)
        :param params: Model parameters
        :param ii: Decoding time-step
        :param prev_outs: Only for optimized models. Outputs from the previous time-step.
        :return: Combined outputs from the ensemble
        """
        probs_list = None
        alphas_list = None
        prev_outs_list = []
        for i, model in list(enumerate(self.models)):
            [model_probs, next_outs] = model.predict_cond_optimized(X,
                                                                    states_below,
                                                                    params,
                                                                    ii,
                                                                    prev_out=prev_outs[i])
            # We introduce an additional dimension to the output of each model for stacking probs
            if probs_list is None:
                probs_list = model_probs[None]
            else:
                probs_list = cp.vstack((probs_list, model_probs[None]))
            if self.return_alphas:
                if alphas_list is None:
                    alphas_list = next_outs[-1][0][None]
                else:
                    alphas_list = np.vstack((alphas_list, next_outs[-1][0][None]))
                next_outs = next_outs[:-1]
            prev_outs_list.append(next_outs)
        probs = cp.sum(cp.asarray(self.model_weights[:, None, None]) * probs_list, axis=0)
        alphas = np.sum(self.model_weights[:, None, None] * alphas_list, axis=0) if self.return_alphas else None
        return probs, prev_outs_list, alphas

    def predict_cond(self, X, states_below, params, ii):
        """
        Call the prediction functions of all models, according to their inputs
        :param models: List of models in the ensemble
        :param X: Input data
        :param states_below: Previously generated words (in case of conditional models)
        :param params: Model parameters
        :param ii: Decoding time-step
        :return: Combined outputs from the ensemble
        """

        probs_list = []
        prev_outs_list = []
        alphas_list = []
        for i, model in list(enumerate(self.models)):
            probs_list.append(model.predict_cond(X, states_below, params, ii))

        probs = sum(probs_list[i] * self.model_weights[i] for i in range(len(self.models)))

        if self.return_alphas:
            alphas = np.asarray(sum(alphas_list[i] for i in range(len(self.models))))
        else:
            alphas = None
        return probs

    def sample_beam_search_interactive(self, src_sentence,
                                       fixed_words=None,
                                       max_N=0,
                                       isles=None,
                                       valid_next_words=None,
                                       idx2word=None):
        """
        Samples a sentence using the restrictions provided in fixed_words.
        :param src_sentence: Source sentence to translate.
        :param fixed_words: Dictionary of words fixed by the user: {position: word}.
        :param max_N: Maximum steps to look forward (Eq. 12 from the "Interactive neural machine translation" paper).
        :param isles: Isles fixed by the user. List of (isle_index, [words]) (Although isle_index is never used).
        :param valid_next_words: List of candidate words to be the next one to generate (after generating fixed_words).
        :param idx2word: Mapping between indices and words.
        :return:
        """
        # Check input parameters and recover default values if needed
        if fixed_words is None:
            fixed_words = dict()
        if isles is None:
            isles = list()
        if idx2word is None:
            idx2word = dict()

        default_params = {'max_batch_size': 50,
                          'n_parallel_loaders': 8,
                          'beam_size': 5,
                          'normalize': False,
                          'mean_substraction': True,
                          'predict_on_sets': ['val'],
                          'maxlen': 20,
                          'n_samples': -1,
                          'model_inputs': ['source_text', 'state_below'],
                          'model_outputs': ['description'],
                          'dataset_inputs': ['source_text', 'state_below'],
                          'dataset_outputs': ['description'],
                          'sampling_type': 'max_likelihood',
                          'words_so_far': False,
                          'optimized_search': False,
                          'state_below_index': -1,
                          'output_text_index': 0,
                          'search_pruning': False,
                          'pos_unk': False,
                          'normalize_probs': False,
                          'alpha_factor': 0.0,
                          'coverage_penalty': False,
                          'length_penalty': False,
                          'length_norm_factor': 0.0,
                          'coverage_norm_factor': 0.0,
                          'output_max_length_depending_on_x': False,
                          'output_max_length_depending_on_x_factor': 3,
                          'output_min_length_depending_on_x': False,
                          'output_min_length_depending_on_x_factor': 2,
                          'attend_on_output': False,  # Set to True if the model is a Transformer-like
                          'glossary': None
                          }
        params = checkParameters(self.params, default_params)
        params['pad_on_batch'] = self.dataset.pad_on_batch[params['dataset_inputs'][-1]]
        if self.n_best:
            n_best_list = []
        # Prepare data
        x = dict()
        for input_id in params['model_inputs']:
            x[input_id] = np.asarray([src_sentence])
        samples, scores, alphas = interactive_beam_search(self,
                                                          x,
                                                          params,
                                                          return_alphas=self.return_alphas,
                                                          model_ensemble=True,
                                                          n_models=len(self.models),
                                                          excluded_words=self.excluded_words,
                                                          fixed_words=fixed_words,
                                                          max_N=max_N,
                                                          isles=isles,
                                                          valid_next_words=valid_next_words,
                                                          null_sym=self.dataset.extra_words['<null>'],
                                                          idx2word=idx2word)

        if params['length_penalty'] or params['coverage_penalty']:
            if params['length_penalty']:
                length_penalties = [((5 + len(sample)) ** params['length_norm_factor'] / (5 + 1) ** params['length_norm_factor'])  # this 5 is a magic number by Google...
                                    for sample in samples]
            else:
                length_penalties = [1.0 for _ in samples]

            if params['coverage_penalty']:
                coverage_penalties = []
                for k, sample in list(enumerate(samples)):
                    # We assume that source sentences are at the first position of x
                    x_sentence = x[params['model_inputs'][0]][0]
                    alpha = np.asarray(alphas[k])
                    cp_penalty = 0.0
                    for cp_i in range(len(x_sentence)):
                        att_weight = 0.0
                        for cp_j in range(len(sample)):
                            att_weight += alpha[cp_j, cp_i]
                        cp_penalty += np.log(min(att_weight, 1.0))
                    coverage_penalties.append(params['coverage_norm_factor'] * cp_penalty)
            else:
                coverage_penalties = [0.0 for _ in samples]
            scores = [co / lp + cov_p for co, lp, cov_p in zip(scores, length_penalties, coverage_penalties)]

        elif params['normalize_probs']:
            counts = [len(sample) ** params['alpha_factor'] for sample in samples]
            scores = [co / cn for co, cn in zip(scores, counts)]

        if self.n_best:
            n_best_indices = np.argsort(scores)
            n_best_scores = np.asarray(scores)[n_best_indices]
            n_best_samples = np.asarray(samples)[n_best_indices]
            if alphas is not None:
                n_best_alphas = [np.stack(alphas[i]) for i in n_best_indices]
            else:
                n_best_alphas = [None] * len(n_best_indices)
            n_best_list.append([n_best_samples, n_best_scores, n_best_alphas])

        best_score_idx = np.argmin(scores)
        best_sample = samples[best_score_idx]
        if self.return_alphas:
            best_alphas = np.asarray(alphas[best_score_idx])
        else:
            best_alphas = None
        if self.n_best:
            return (np.asarray(best_sample), scores[best_score_idx], np.asarray(best_alphas)), n_best_list
        else:
            return np.asarray(best_sample), scores[best_score_idx], np.asarray(best_alphas)


class PredictEnsemble:
    def __init__(self, models, dataset, params_prediction, postprocess_fun=None, verbose=0):
        """

        :param models:
        :param dataset:
        :param params_prediction:
        """
        self.models = models
        self.postprocess_fun = postprocess_fun
        self.dataset = dataset
        self.params = params_prediction
        self.verbose = verbose

        self._dynamic_display = ((hasattr(sys.stdout, 'isatty') and
                                  sys.stdout.isatty()) or
                                 'ipykernel' in sys.modules)
    # PREDICTION FUNCTIONS: Functions for making prediction on input samples

    @staticmethod
    def predict_generator(models, data_gen, val_samples=1, max_q_size=1):
        """
        Call the prediction functions of all models, according to their inputs
        The generator should return the same kind of data as accepted by
        `predict_on_batch`.

        # Arguments
            generator: generator yielding batches of input samples.
            val_samples: total number of samples to generate from `generator`
                before returning.
            max_q_size: maximum size for the generator queue
            nb_worker: maximum number of processes to spin up
            pickle_safe: if True, use process based threading. Note that because
                this implementation relies on multiprocessing, you should not pass non
                non picklable arguments to the generator as they can't be passed
                easily to children processes.

        # Returns
            A Numpy array of predictions.
        """

        outs_list = []
        for m in list(models):
            outs_list.append(m.model.predict_on_batch(data_gen, val_samples, max_q_size))
        outs = sum(outs_list[i] for i in range(len(models))) / float(len(models))
        return outs

    @staticmethod
    def predict_on_batch(models, X, in_name=None, out_name=None, expand=False):
        """
        Applies a forward pass and returns the predicted values of all models.

        # Arguments
            generator: generator yielding batches of input samples.
            val_samples: total number of samples to generate from `generator`
                before returning.
            max_q_size: maximum size for the generator queue
            nb_worker: maximum number of processes to spin up
            pickle_safe: if True, use process based threading. Note that because
                this implementation relies on multiprocessing, you should not pass non
                non picklable arguments to the generator as they can't be passed
                easily to children processes.

        # Returns
            A Numpy array of predictions.
        """

        outs_list = []
        for _, m in list(enumerate(models)):
            outs_list.append(m.model.predict_on_batch(X))
        outs = sum(outs_list[i] for i in range(len(models))) / float(len(models))
        return outs

    def predictNet(self):
        """
            Returns the predictions of the net on the dataset splits chosen. The input 'parameters' is a dict()
            which may contain the following parameters:

            :param batch_size: size of the batch
            :param n_parallel_loaders: number of parallel data batch loaders
            :param normalize: apply data normalization on images/features or not
                              (only if using images/features as input)
            :param mean_substraction: apply mean data normalization on images or not (only if using images as input)
            :param predict_on_sets: list of set splits for which we want to extract
                                    the predictions ['train', 'val', 'test']

            Additional parameters:

            :param postprocess_fun : post-processing function applied to all predictions before returning the result.
                                     The output of the function must be a list of results, one per sample.
                                     If postprocess_fun is a list, the second element will be used as an extra
                                     input to the function.

            :returns predictions: dictionary with set splits as keys and matrices of predictions as values.
        """

        # Check input parameters and recover default values if needed
        default_params = {'batch_size': 50,
                          'n_parallel_loaders': 8,
                          'normalize': False,
                          'normalization_type': None,
                          'mean_substraction': False,
                          'model_inputs': ['input1'],
                          'model_outputs': ['output1'],
                          'dataset_inputs': ['input1'],
                          'dataset_outputs': ['output1'],
                          'n_samples': None,
                          'init_sample': -1,
                          'final_sample': -1,
                          'verbose': 1,
                          'predict_on_sets': ['val'],
                          'max_eval_samples': None
                          }

        params = checkParameters(self.params, default_params)
        predictions = dict()

        for s in params['predict_on_sets']:
            logger.info("\n <<< Predicting outputs of " + s + " set >>>")
            if len(params['model_inputs']) == 0:
                raise AssertionError('We need at least one input!')
            # Calculate how many interations are we going to perform
            if params['n_samples'] is None:
                if params['init_sample'] > -1 and params['final_sample'] > -1:
                    n_samples = params['final_sample'] - params['init_sample']
                else:
                    n_samples = eval("self.dataset.len_" + s)
                num_iterations = int(math.ceil(float(n_samples) / params['batch_size']))
                n_samples = min(eval("self.dataset.len_" + s), num_iterations * params['batch_size'])

                # Prepare data generator: We won't use an Homogeneous_Data_Batch_Generator here
                # TODO: We prepare data as model 0... Different data preparators for each model?
                data_gen = Data_Batch_Generator(s,
                                                self.models[0],
                                                self.dataset,
                                                num_iterations,
                                                batch_size=params['batch_size'],
                                                normalization=params['normalize'],
                                                normalization_type=params['normalization_type'],
                                                data_augmentation=False,
                                                mean_substraction=params['mean_substraction'],
                                                init_sample=params['init_sample'],
                                                final_sample=params['final_sample'],
                                                predict=True).generator()
            else:
                n_samples = params['n_samples']
                num_iterations = int(math.ceil(float(n_samples) / params['batch_size']))

                # Prepare data generator: We won't use an Homogeneous_Data_Batch_Generator here
                data_gen = Data_Batch_Generator(s,
                                                self.models[0],
                                                self.dataset,
                                                num_iterations,
                                                batch_size=params['batch_size'],
                                                normalization=params['normalize'],
                                                normalization_type=params['normalization_type'],
                                                data_augmentation=False,
                                                mean_substraction=params['mean_substraction'],
                                                predict=True,
                                                random_samples=n_samples).generator()
            # Predict on model
            # if self.postprocess_fun is None:
            #
            #     out = self.predict_generator(self.models,
            #                                  data_gen,
            #                                  val_samples=n_samples,
            #                                  max_q_size=params['n_parallel_loaders'])
            #     predictions[s] = out
            processed_samples = 0
            start_time = time.time()
            while processed_samples < n_samples:
                out = self.predict_on_batch(self.models, next(data_gen))
                # Apply post-processing function
                if self.postprocess_fun is not None:
                    if isinstance(self.postprocess_fun, list):
                        last_processed = min(processed_samples + params['batch_size'], n_samples)
                        out = self.postprocess_fun[0](out, self.postprocess_fun[1][processed_samples:last_processed])
                    else:
                        out = self.postprocess_fun(out)

                if predictions.get(s) is None:
                    predictions[s] = [out]
                else:
                    predictions[s].append(out)
                # Show progress
                processed_samples += params['batch_size']
                if processed_samples > n_samples:
                    processed_samples = n_samples
                eta = (n_samples - processed_samples) * (time.time() - start_time) / processed_samples
                sys.stdout.write("Predicting %d/%d  -  ETA: %ds " % (processed_samples, n_samples, int(eta)))
                if not hasattr(self, '_dynamic_display') or self._dynamic_display:
                    sys.stdout.write('\r')
                else:
                    sys.stdout.write('\n')
                sys.stdout.flush()
            predictions[s] = np.concatenate([pred for pred in predictions[s]])

        return predictions<|MERGE_RESOLUTION|>--- conflicted
+++ resolved
@@ -5,16 +5,13 @@
 import sys
 import time
 import numpy as np
+
 from keras_wrapper.dataset import Data_Batch_Generator
 from keras_wrapper.utils import one_hot_2_indices, checkParameters
-<<<<<<< HEAD
 from keras_wrapper.search import beam_search, interactive_beam_search
-=======
-from keras_wrapper.search import beam_search
 
 logging.basicConfig(level=logging.INFO, format='[%(asctime)s] %(message)s', datefmt='%d/%m/%Y %H:%M:%S')
 logger = logging.getLogger(__name__)
->>>>>>> 5bd7bb2d
 try:
     import cupy as cp
     cupy = True
